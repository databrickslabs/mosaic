name: publish python package to test-pypi
on:
  release:
    types: [published]

jobs:
  build-n-publish:
    name: Build project and publish to TestPyPI
    runs-on: ubuntu-20.04
    strategy:
      matrix:
<<<<<<< HEAD
        python: [3.9]
        spark: [3.4.0]
=======
        python: [ 3.9.5 ]
        numpy: [ 1.21.5 ]
        gdal: [ 3.4.3 ]
        spark: [ 3.3.2 ]
        R: [ 4.1.2 ]
>>>>>>> aad7db44
    steps:
      - name: checkout code
        uses: actions/checkout@v2
      - name: build scala
        uses: ./.github/actions/scala_build
      - name: build python
        uses: ./.github/actions/python_build
      - name: Publish a Python distribution to PyPI
        uses: pypa/gh-action-pypi-publish@release/v1
        with:
          user: __token__
          password: ${{ secrets.LABS_PYPI_TOKEN }}
          packages_dir: python/dist/
<|MERGE_RESOLUTION|>--- conflicted
+++ resolved
@@ -9,16 +9,11 @@
     runs-on: ubuntu-20.04
     strategy:
       matrix:
-<<<<<<< HEAD
-        python: [3.9]
-        spark: [3.4.0]
-=======
         python: [ 3.9.5 ]
         numpy: [ 1.21.5 ]
         gdal: [ 3.4.3 ]
         spark: [ 3.3.2 ]
         R: [ 4.1.2 ]
->>>>>>> aad7db44
     steps:
       - name: checkout code
         uses: actions/checkout@v2
