--- conflicted
+++ resolved
@@ -11,12 +11,8 @@
       shell: bash
       run: |
         cd python
-<<<<<<< HEAD
-        pip install build wheel pyspark==${{ matrix.spark }} numpy==${{ matrix.numpy }} gdal==${{ matrix.gdal }}
-=======
         pip install build wheel pyspark==${{ matrix.spark }} numpy==${{ matrix.numpy }}
         pip install gdal==${{ matrix.gdal }}
->>>>>>> 0616f270
         pip install .
     - name: Test and build python package
       shell: bash
