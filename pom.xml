<?xml version="1.0" encoding="UTF-8"?>
<project xmlns:xsi="http://www.w3.org/2001/XMLSchema-instance" xmlns="http://maven.apache.org/POM/4.0.0"
         xsi:schemaLocation="http://maven.apache.org/POM/4.0.0 http://maven.apache.org/maven-v4_0_0.xsd">

    <modelVersion>4.0.0</modelVersion>
    <groupId>com.databricks.labs</groupId>
    <artifactId>mosaic</artifactId>
    <version>${mosaic.version}</version>

    <properties>
        <minimum.coverage>80</minimum.coverage>
        <skipTests>true</skipTests>
        <maven.compiler.source>1.11</maven.compiler.source>
        <maven.compiler.target>1.11</maven.compiler.target>
        <encoding>UTF-8</encoding>
        <spec2.version>4.2.0</spec2.version>
    </properties>

    <dependencies>
        <dependency>
            <groupId>org.scala-lang</groupId>
            <artifactId>scala-library</artifactId>
            <version>${scala.version}</version>
        </dependency>
        <!-- Test -->
        <dependency>
            <groupId>junit</groupId>
            <artifactId>junit</artifactId>
            <version>4.13.2</version>
            <scope>test</scope>
        </dependency>
        <dependency>
            <groupId>org.scalatest</groupId>
            <artifactId>scalatest_${scala.compat.version}</artifactId>
            <version>3.2.14</version>
            <scope>test</scope>
        </dependency>
        <dependency>
            <groupId>org.scalamock</groupId>
            <artifactId>scalamock_${scala.compat.version}</artifactId>
            <version>5.2.0</version>
            <scope>test</scope>
        </dependency>
        <dependency>
            <groupId>org.apache.spark</groupId>
            <artifactId>spark-core_${scala.compat.version}</artifactId>
            <version>${spark.version}</version>
            <type>test-jar</type>
            <scope>test</scope>
        </dependency>
        <dependency>
            <groupId>org.apache.spark</groupId>
            <artifactId>spark-sql_${scala.compat.version}</artifactId>
            <version>${spark.version}</version>
            <type>test-jar</type>
            <scope>test</scope>
        </dependency>
        <dependency>
            <groupId>org.apache.spark</groupId>
            <artifactId>spark-catalyst_${scala.compat.version}</artifactId>
            <version>${spark.version}</version>
            <type>test-jar</type>
            <scope>test</scope>
        </dependency>
        <!-- spark -->
        <dependency>
            <groupId>org.apache.spark</groupId>
            <artifactId>spark-core_${scala.compat.version}</artifactId>
            <version>${spark.version}</version>
            <scope>provided</scope>
        </dependency>
        <dependency>
            <groupId>org.apache.spark</groupId>
            <artifactId>spark-sql_${scala.compat.version}</artifactId>
            <version>${spark.version}</version>
            <scope>provided</scope>
        </dependency>
        <dependency>
            <groupId>org.apache.spark</groupId>
            <artifactId>spark-mllib_${scala.compat.version}</artifactId>
            <version>${spark.version}</version>
            <scope>provided</scope>
        </dependency>
        <dependency>
            <groupId>io.delta</groupId>
            <artifactId>delta-core_${scala.compat.version}</artifactId>
            <version>2.4.0</version>
            <scope>provided</scope>
        </dependency>
        <!--geo dependencies-->
        <dependency>
            <groupId>com.uber</groupId>
            <artifactId>h3</artifactId>
            <!--H3 fixed at 3.7.0 until Photon updates the version-->
            <!--suppress MavenPackageUpdate-->
            <version>3.7.0</version>
        </dependency>
        <dependency>
            <groupId>org.locationtech.jts</groupId>
            <artifactId>jts-core</artifactId>
            <version>1.19.0</version>
        </dependency>
        <dependency>
            <groupId>org.locationtech.jts.io</groupId>
            <artifactId>jts-io-common</artifactId>
            <version>1.19.0</version>
        </dependency>
        <dependency>
            <groupId>org.locationtech.proj4j</groupId>
            <artifactId>proj4j-epsg</artifactId>
            <version>1.3.0</version>
        </dependency>
        <dependency>
            <groupId>org.locationtech.proj4j</groupId>
            <artifactId>proj4j</artifactId>
            <version>1.3.0</version>
        </dependency>
        <dependency>
            <groupId>org.gdal</groupId>
            <artifactId>gdal</artifactId>
            <version>3.4.0</version>
        </dependency>

    </dependencies>

    <build>
        <sourceDirectory>src/main/scala</sourceDirectory>
        <testSourceDirectory>src/test/scala</testSourceDirectory>
        <plugins>
            <plugin>
                <groupId>org.apache.maven.plugins</groupId>
                <artifactId>maven-assembly-plugin</artifactId>
                <version>3.6.0</version>
                <configuration>
                    <descriptorRefs>
                        <descriptorRef>jar-with-dependencies</descriptorRef>
                    </descriptorRefs>
                </configuration>
                <executions>
                    <execution>
                        <id>assemble-all</id>
                        <phase>package</phase>
                        <goals>
                            <goal>single</goal>
                        </goals>
                    </execution>
                </executions>
            </plugin>
            <plugin>
                <groupId>org.scoverage</groupId>
                <artifactId>scoverage-maven-plugin</artifactId>
                <version>1.4.11</version>
                <executions>
                    <execution>
                        <id>scoverage-report</id>
                        <phase>package</phase>
                        <goals>
                            <goal>check</goal>
                            <goal>report-only</goal>
                        </goals>
                    </execution>
                </executions>
                <configuration>
                    <minimumCoverage>${minimum.coverage}</minimumCoverage>
                    <failOnMinimumCoverage>true</failOnMinimumCoverage>
                    <scalaVersion>${scala.version}</scalaVersion>
                    <additionalForkedProjectProperties>skipTests=false</additionalForkedProjectProperties>
                </configuration>
            </plugin>
            <plugin>
                <!-- see http://davidb.github.com/scala-maven-plugin -->
                <groupId>net.alchim31.maven</groupId>
                <artifactId>scala-maven-plugin</artifactId>
                <version>4.7.1</version>
                <executions>
                    <execution>
                        <?m2e execute onConfiguration?>
                        <goals>
                            <goal>compile</goal>
                            <goal>testCompile</goal>
                        </goals>
                        <configuration>
                            <args>
                                <arg>-dependencyfile</arg>
                                <arg>${project.build.directory}/.scala_dependencies</arg>
                            </args>
                        </configuration>
                    </execution>
                </executions>
            </plugin>
            <plugin>
                <groupId>org.apache.maven.plugins</groupId>
                <artifactId>maven-surefire-plugin</artifactId>
                <version>3.2.2</version>
                <configuration>
                    <!-- Tests will be run with scalatest-maven-plugin instead -->
                    <skipTests>true</skipTests>
                    <argLine>@{argLine} -Djava.library.path=/usr/local/lib;/usr/java/packages/lib;/usr/lib64;/lib64;/lib;/usr/lib</argLine>
                </configuration>
            </plugin>
            <plugin>
                <groupId>org.scalatest</groupId>
                <artifactId>scalatest-maven-plugin</artifactId>
                <version>2.0.0</version>
                <configuration>
                    <reportsDirectory>${project.build.directory}/test-reports</reportsDirectory>
                </configuration>
                <executions>
                    <execution>
                        <id>test</id>
                        <goals>
                            <goal>test</goal>
                        </goals>
                    </execution>
                </executions>
            </plugin>
            <plugin>
                <groupId>org.scalastyle</groupId>
                <artifactId>scalastyle-maven-plugin</artifactId>
                <version>1.0.0</version>
                <configuration>
                    <verbose>true</verbose>
                    <failOnViolation>true</failOnViolation>
                    <includeTestSourceDirectory>false</includeTestSourceDirectory>
                    <failOnWarning>false</failOnWarning>
                    <sourceDirectory>${basedir}/src/main/scala</sourceDirectory>
                    <testSourceDirectory>${basedir}/src/test/scala</testSourceDirectory>
                    <configLocation>scalastyle-config.xml</configLocation>
                    <outputFile>${basedir}/target/scalastyle-output.xml</outputFile>
                    <inputEncoding>${encoding}</inputEncoding>
                    <outputEncoding>${encoding}</outputEncoding>
                </configuration>
                <executions>
                    <execution>
                        <goals>
                            <goal>check</goal>
                        </goals>
                    </execution>
                </executions>
            </plugin>
            <plugin>
                <groupId>org.apache.maven.plugins</groupId>
                <artifactId>maven-resources-plugin</artifactId>
                <version>3.0.2</version>
                <executions>
                    <execution>
                        <id>copy-files-on-build</id>
                        <phase>package</phase>
                        <goals>
                            <goal>copy-resources</goal>
                        </goals>
                        <configuration>
                            <outputDirectory>${basedir}/python/mosaic/lib</outputDirectory>
                            <resources>
                                <resource>
                                    <directory>${basedir}/target/</directory>
                                    <include>*.jar</include>
                                    <filtering>false</filtering>
                                </resource>
                            </resources>
                        </configuration>
                    </execution>
                </executions>
            </plugin>
        </plugins>
    </build>
    <profiles>
        <profile>
            <id>standard</id>
            <activation>
                <property>
                    <name>runtime</name>
                    <value>standard</value>
                </property>
                <activeByDefault>true</activeByDefault>
            </activation>
            <properties>
                <scala.version>2.12.10</scala.version>
                <scala.compat.version>2.12</scala.compat.version>
<<<<<<< HEAD
                <spark.version>3.4.0</spark.version>
                <mosaic.version>0.3.13</mosaic.version>
=======
                <spark.version>3.3.2</spark.version>
                <mosaic.version>0.3.14</mosaic.version>
>>>>>>> aaf9da15
            </properties>
        </profile>
    </profiles>
    <distributionManagement>
        <repository>
            <id>github</id>
            <name>GitHub Packages</name>
            <url>https://maven.pkg.github.com/databrickslabs/mosaic</url>
        </repository>
    </distributionManagement>
</project><|MERGE_RESOLUTION|>--- conflicted
+++ resolved
@@ -277,13 +277,8 @@
             <properties>
                 <scala.version>2.12.10</scala.version>
                 <scala.compat.version>2.12</scala.compat.version>
-<<<<<<< HEAD
                 <spark.version>3.4.0</spark.version>
-                <mosaic.version>0.3.13</mosaic.version>
-=======
-                <spark.version>3.3.2</spark.version>
                 <mosaic.version>0.3.14</mosaic.version>
->>>>>>> aaf9da15
             </properties>
         </profile>
     </profiles>
