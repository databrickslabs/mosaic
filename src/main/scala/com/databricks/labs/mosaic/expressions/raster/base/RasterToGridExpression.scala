package com.databricks.labs.mosaic.expressions.raster.base

<<<<<<< HEAD
import com.databricks.labs.mosaic.core.geometry.api.GeometryAPI
import com.databricks.labs.mosaic.core.index.{IndexSystem, IndexSystemID}
=======
import com.databricks.labs.mosaic.core.index.{IndexSystem, IndexSystemFactory}
>>>>>>> 521238ba
import com.databricks.labs.mosaic.core.raster.{MosaicRaster, MosaicRasterBand}
import com.databricks.labs.mosaic.expressions.raster.RasterToGridType
import com.databricks.labs.mosaic.functions.MosaicExpressionConfig
import org.apache.spark.sql.catalyst.expressions.{Expression, NullIntolerant}
import org.apache.spark.sql.catalyst.util.ArrayData
import org.apache.spark.sql.catalyst.InternalRow
import org.apache.spark.sql.types.DataType

import scala.reflect.ClassTag

/**
  * Base class for all raster to grid expressions that take no arguments. It
  * provides the boilerplate code needed to create a function builder for a
  * given expression. It minimises amount of code needed to create a new
  * expression. These expressions project rasters to grid index system of
  * Mosaic. All cells are projected to spatial coordinates and then to grid
  * index system. The pixels are grouped by cell ids and then combined to form a
  * grid -> value/measure collection per band of the raster.
  * @param pathExpr
  *   The expression for the raster path.
  * @param measureType
  *   The output type of the result.
  * @param expressionConfig
  *   Additional arguments for the expression (expressionConfigs).
  * @tparam T
  *   The type of the extending class.
  */
abstract class RasterToGridExpression[T <: Expression: ClassTag, P](
    pathExpr: Expression,
    resolution: Expression,
    measureType: DataType,
    expressionConfig: MosaicExpressionConfig
) extends Raster1ArgExpression[T](pathExpr, resolution, RasterToGridType(expressionConfig.getCellIdType, measureType), expressionConfig)
      with NullIntolerant
      with Serializable {

    /** The index system to be used. */
<<<<<<< HEAD
    val indexSystem: IndexSystem = IndexSystemID.getIndexSystem(IndexSystemID(expressionConfig.getIndexSystem))
    val geometryAPI: GeometryAPI = GeometryAPI(expressionConfig.getGeometryAPI)
=======
    val indexSystem: IndexSystem = IndexSystemFactory.getIndexSystem(expressionConfig.getIndexSystem)
>>>>>>> 521238ba

    /**
      * It projects the pixels to the grid and groups by the results so that the
      * result is a Sequence of (cellId, measure) of each band of the raster. It
      * applies the values combiner on the measures of each cell. For no
      * combine, use the identity function.
      * @param raster
      *   The raster to be used.
      * @return
      *   Sequence of (cellId, measure) of each band of the raster.
      */
    override def rasterTransform(raster: MosaicRaster, arg1: Any): Any = {
        val gt = raster.getRaster.GetGeoTransform()
        val resolution = arg1.asInstanceOf[Int]
        val bandTransform = (band: MosaicRasterBand) => {
            val pixelArea = raster.xSize * raster.ySize
            val (originCellId, _) = pixelTransformer(gt, resolution, asCentroid = false)(0, 0, 0)
            val cellArea = indexSystem.indexToGeometry(originCellId, geometryAPI).getArea
            val asCentroidFlag = pixelArea >= cellArea
            val results = band.transformValues[(Long, Double)](pixelTransformer(gt, resolution, asCentroidFlag), (0L, -1.0))
            results
                // Filter out default cells. We don't want to return them since they are masked in original raster.
                // We use 0L as a dummy cell ID for default cells.
                .map(row => row.filter(_._1 != 0L))
                .filterNot(_.isEmpty)
                .flatten
                .groupBy(_._1) // Group by cell ID.
                .mapValues(values => valuesCombiner(values.map(_._2))) // Apply combiner that is overridden in subclasses.
        }
        val transformed = raster.transformBands(bandTransform)

        serialize(transformed)
    }

    /**
      * The method to be overriden to specify how the pixel values are combined
      * within a cell.
      * @param values
      *   The values to be combined.
      * @return
      *   The combined value/values.
      */
    def valuesCombiner(values: Seq[Double]): P

    private def pixelTransformer(gt: Seq[Double], resolution: Int, asCentroid: Boolean)(x: Int, y: Int, value: Double): (Long, Double) = {
        val offset = if (asCentroid) 0.5 else 0.0
        val xOffset = offset + x
        val yOffset = offset + y
        val xGeo = gt(0) + xOffset * gt(1) + yOffset * gt(2)
        val yGeo = gt(3) + xOffset * gt(4) + yOffset * gt(5)
        val cellID = indexSystem.pointToIndex(xGeo, yGeo, resolution)
        (cellID, value)
    }

    /**
      * Serializes the result of the raster transform to the desired output
      * type.
      * @param cellsWithMeasure
      *   The result of the raster transform to be serialized to spark internal
      *   types.
      * @return
      *   The serialized result.
      */
    private def serialize(cellsWithMeasure: Traversable[Traversable[(Any, P)]]) = {
        val serialized = ArrayData.toArrayData(
          cellsWithMeasure.map(result =>
              ArrayData.toArrayData(
                result.map { case (cellID, value) => InternalRow.fromSeq(Seq(indexSystem.serializeCellId(cellID), value)) }
              )
          )
        )
        serialized
    }

}<|MERGE_RESOLUTION|>--- conflicted
+++ resolved
@@ -1,11 +1,7 @@
 package com.databricks.labs.mosaic.expressions.raster.base
 
-<<<<<<< HEAD
 import com.databricks.labs.mosaic.core.geometry.api.GeometryAPI
-import com.databricks.labs.mosaic.core.index.{IndexSystem, IndexSystemID}
-=======
 import com.databricks.labs.mosaic.core.index.{IndexSystem, IndexSystemFactory}
->>>>>>> 521238ba
 import com.databricks.labs.mosaic.core.raster.{MosaicRaster, MosaicRasterBand}
 import com.databricks.labs.mosaic.expressions.raster.RasterToGridType
 import com.databricks.labs.mosaic.functions.MosaicExpressionConfig
@@ -43,12 +39,8 @@
       with Serializable {
 
     /** The index system to be used. */
-<<<<<<< HEAD
-    val indexSystem: IndexSystem = IndexSystemID.getIndexSystem(IndexSystemID(expressionConfig.getIndexSystem))
+    val indexSystem: IndexSystem = IndexSystemFactory.getIndexSystem(expressionConfig.getIndexSystem)
     val geometryAPI: GeometryAPI = GeometryAPI(expressionConfig.getGeometryAPI)
-=======
-    val indexSystem: IndexSystem = IndexSystemFactory.getIndexSystem(expressionConfig.getIndexSystem)
->>>>>>> 521238ba
 
     /**
       * It projects the pixels to the grid and groups by the results so that the
