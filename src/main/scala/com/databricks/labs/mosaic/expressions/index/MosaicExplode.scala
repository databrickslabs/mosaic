--- conflicted
+++ resolved
@@ -70,15 +70,11 @@
         val resolution = inputData.getInt(1)
         val keepCoreGeom = inputData.getBoolean(2)
 
-<<<<<<< HEAD
-        val chips = Mosaic.mosaicFill(geometry, resolution, keepCoreGeom, indexSystem, geometryAPI)
-=======
         val chips = GeometryTypeEnum.fromString(geometry.getGeometryType) match {
             case LINESTRING      => Mosaic.lineFill(geometry, resolution, indexSystem, geometryAPI)
             case MULTILINESTRING => Mosaic.lineFill(geometry, resolution, indexSystem, geometryAPI)
-            case _               => Mosaic.mosaicFill(geometry, resolution, indexSystem, geometryAPI)
+            case _               => Mosaic.mosaicFill(geometry, resolution, keepCoreGeom, indexSystem, geometryAPI)
         }
->>>>>>> 0be006f9
 
         chips.map(row => InternalRow.fromSeq(Seq(row.serialize)))
     }
