package com.databricks.labs.mosaic.core.index

<<<<<<< HEAD
import scala.collection.JavaConverters._
=======
>>>>>>> 3697b31e
import com.databricks.labs.mosaic.core.geometry.MosaicGeometry
import com.databricks.labs.mosaic.core.geometry.api.GeometryAPI
import com.databricks.labs.mosaic.core.types.model.GeometryTypeEnum.POLYGON
import com.uber.h3core.H3Core
<<<<<<< HEAD
import com.uber.h3core.util.GeoCoord
=======
import org.apache.spark.sql.types.{DataType, LongType}
import org.locationtech.jts.geom.Geometry
>>>>>>> 3697b31e

import scala.collection.JavaConverters._

/**
  * Implements the [[IndexSystem]] via [[H3Core]] java bindings.
  *
  * @see
  *   [[https://github.com/uber/h3-java]]
  */
object H3IndexSystem extends IndexSystem with Serializable {

    // An instance of H3Core to be used for IndexSystem implementation.
    @transient val h3: H3Core = H3Core.newInstance()

    /**
      * H3 resolution can only be an Int value between 0 and 15.
      *
      * @see
      *   [[IndexSystem.getResolution()]] docs.
      * @param res
      *   Any type input to be parsed into the Int representation of resolution.
      * @return
      *   Int value representing the resolution.
      */
    override def getResolution(res: Any): Int = {
        val resolution: Int = res.asInstanceOf[Int]
        if (resolution < 0 | resolution > 15) {
            throw new IllegalStateException(s"H3 resolution has to be between 0 and 15; found $resolution")
        }
        resolution
    }

    /**
      * A radius of minimal enclosing circle is always smaller than the largest
      * side of the skewed hexagon. Since H3 is generating hexagons that take
      * into account curvature of the spherical envelope a radius may be
      * different at different localities due to the skew. To address this
      * problem a centroid hexagon is selected from the geometry and the optimal
      * radius is computed based on this hexagon.
      *
      * @param geometry
      *   An instance of [[MosaicGeometry]] for which we are computing the
      *   optimal buffer radius.
      * @param resolution
      *   A resolution to be used to get the centroid index geometry.
      * @return
      *   An optimal radius to buffer the geometry in order to avoid blind spots
      *   when performing polyfill.
      */
    override def getBufferRadius(geometry: MosaicGeometry, resolution: Int, geometryAPI: GeometryAPI): Double = {
        val centroid = geometry.getCentroid
        val centroidIndex = h3.geoToH3(centroid.getY, centroid.getX, resolution)
        val indexGeom = indexToGeometry(centroidIndex, geometryAPI)
        val boundary = indexGeom.getShellPoints.head // first shell is always in head

        // Hexagons have only 3 diameters.
        // Computing them manually and selecting the maximum.
        // noinspection ZeroIndexToHead
        Seq(
          boundary(0).distance(boundary(3)),
          boundary(1).distance(boundary(4)),
          boundary(2).distance(boundary(5))
        ).max / 2
    }

    /**
      * Boundary that is returned by H3 isn't valid from JTS perspective since
      * it does not form a LinearRing (ie first point == last point). The first
      * point of the boundary is appended to the end of the boundary to form a
      * LinearRing.
      *
      * @param index
      *   Id of the index whose geometry should be returned.
      * @return
      *   An instance of [[Geometry]] corresponding to index.
      */
    override def indexToGeometry(index: Long, geometryAPI: GeometryAPI): MosaicGeometry = {
        val boundary = h3.h3ToGeoBoundary(index).asScala
        val extended = boundary ++ List(boundary.head)
        geometryAPI.geometry(
          extended.map(p => geometryAPI.fromGeoCoord(com.databricks.labs.mosaic.core.types.model.GeoCoord(p.lat, p.lng))),
          POLYGON
        )
    }

    /**
      * H3 polyfill logic is based on the centroid point of the individual index
      * geometry. Blind spots do occur near the boundary of the geometry.
      *
      * @param geometry
      *   Input geometry to be represented.
      * @param resolution
      *   A resolution of the indices.
      * @return
      *   A set of indices representing the input geometry.
      */
    override def polyfill(geometry: MosaicGeometry, resolution: Int, geometryAPI: Option[GeometryAPI] = None): Seq[Long] = {
        if (geometry.isEmpty) Seq.empty[Long]
        else {
            val shellPoints = geometry.getShellPoints
            val holePoints = geometry.getHolePoints
            (for (i <- 0 until geometry.getNumGeometries) yield {
                val boundary = shellPoints(i).map(_.geoCoord).map(p => new GeoCoord(p.lat, p.lng)).asJava
                val holes = holePoints(i).map(_.map(_.geoCoord).map(p => new GeoCoord(p.lat, p.lng)).asJava).asJava

                val indices = h3.polyfill(boundary, holes, resolution)
                indices.asScala.map(_.toLong)
            }).flatten
        }
    }

    /**
      * Returns the index system ID instance that uniquely identifies an index
      * system. This instance is used to select appropriate Mosaic expressions.
      *
      * @return
      *   An instance of [[IndexSystemID]]
      */
    override def getIndexSystemID: IndexSystemID = H3

    /**
      * Get the index ID corresponding to the provided coordinates.
      *
      * @param lon
      *   Longitude coordinate of the point.
      * @param lat
      *   Latitude coordinate of the point.
      * @param resolution
      *   Resolution of the index.
      * @return
      *   Index ID in this index system.
      */
    override def pointToIndex(lon: Double, lat: Double, resolution: Int): Long = {
        h3.geoToH3(lat, lon, resolution)
    }

    /**
      * Get the k ring of indices around the provided index id.
      *
      * @param index
      *   Index ID to be used as a center of k ring.
      * @param n
      *   Number of k rings to be generated around the input index.
      * @return
      *   A collection of index IDs forming a k ring.
      */
    override def kRing(index: Long, n: Int): Seq[Long] = {
        h3.kRing(index, n).asScala.map(_.toLong)
    }

    /**
      * Get the k disk of indices around the provided index id.
      *
      * @param index
      *   Index ID to be used as a center of k disk.
      * @param n
      *   Distance of k disk to be generated around the input index.
      * @return
      *   A collection of index IDs forming a k disk.
      */
    override def kDisk(index: Long, n: Int): Seq[Long] = {
        h3.kRing(index, n).asScala.toSet.diff(h3.kRing(index, n - 1).asScala.toSet).toSeq.map(_.toLong)
    }

    /**
      * H3 supports resolutions ranging from 0 until 15. Resolution 0 represents
      * the most coarse resolution where the surface of the earth is split into
      * 122 hexagons. Resolution 15 represents the mre fine grained resolution.
      * @see
      *   https://h3geo.org/docs/core-library/restable/
      * @return
      *   A set of supported resolutions.
      */
    override def resolutions: Set[Int] = (0 to 15).toSet

    /**
      * Get the geometry corresponding to the index with the input id.
      *
      * @param index
      *   Id of the index whose geometry should be returned.
      * @return
      *   An instance of [[MosaicGeometry]] corresponding to index.
      */
    override def indexToGeometry(index: String, geometryAPI: GeometryAPI): MosaicGeometry = {
        val boundary = h3.h3ToGeoBoundary(index).asScala
        val extended = boundary ++ List(boundary.head)
        geometryAPI.geometry(extended.map(geometryAPI.fromGeoCoord), POLYGON)
    }

    override def defaultDataTypeID: DataType = LongType

    override def format(id: Long): String = {
        val geo = h3.h3ToGeo(id)
        h3.geoToH3Address(geo.lat, geo.lng, h3.h3GetResolution(id))
    }

    override def getResolutionStr(resolution: Int): String = resolution.toString

}<|MERGE_RESOLUTION|>--- conflicted
+++ resolved
@@ -1,21 +1,13 @@
 package com.databricks.labs.mosaic.core.index
 
-<<<<<<< HEAD
 import scala.collection.JavaConverters._
-=======
->>>>>>> 3697b31e
 import com.databricks.labs.mosaic.core.geometry.MosaicGeometry
 import com.databricks.labs.mosaic.core.geometry.api.GeometryAPI
 import com.databricks.labs.mosaic.core.types.model.GeometryTypeEnum.POLYGON
 import com.uber.h3core.H3Core
-<<<<<<< HEAD
-import com.uber.h3core.util.GeoCoord
-=======
 import org.apache.spark.sql.types.{DataType, LongType}
 import org.locationtech.jts.geom.Geometry
->>>>>>> 3697b31e
-
-import scala.collection.JavaConverters._
+import com.uber.h3core.util.GeoCoord
 
 /**
   * Implements the [[IndexSystem]] via [[H3Core]] java bindings.
@@ -200,7 +192,10 @@
     override def indexToGeometry(index: String, geometryAPI: GeometryAPI): MosaicGeometry = {
         val boundary = h3.h3ToGeoBoundary(index).asScala
         val extended = boundary ++ List(boundary.head)
-        geometryAPI.geometry(extended.map(geometryAPI.fromGeoCoord), POLYGON)
+        geometryAPI.geometry(
+          extended.map(p => geometryAPI.fromGeoCoord(com.databricks.labs.mosaic.core.types.model.GeoCoord(p.lat, p.lng))),
+          POLYGON
+        )
     }
 
     override def defaultDataTypeID: DataType = LongType
