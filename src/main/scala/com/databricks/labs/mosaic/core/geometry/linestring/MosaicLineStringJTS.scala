--- conflicted
+++ resolved
@@ -11,34 +11,14 @@
 
 class MosaicLineStringJTS(lineString: LineString) extends MosaicGeometryJTS(lineString) with MosaicLineString {
 
-<<<<<<< HEAD
-    override def getHolePoints: Seq[Seq[MosaicPoint]] = Nil
-=======
     override def getShellPoints: Seq[Seq[MosaicPoint]] = Seq(MosaicLineStringJTS.getPoints(lineString))
->>>>>>> ed312765
 
     override def toInternal: InternalGeometry = {
         val shell = lineString.getCoordinates.map(InternalCoord(_))
         new InternalGeometry(LINESTRING.id, Array(shell), Array(Array(Array())))
     }
 
-<<<<<<< HEAD
-    override def getHoles: Seq[Seq[MosaicPoint]] = Nil
-
-    override def flatten: Seq[MosaicGeometry] = List(this)
-=======
     override def getBoundary: MosaicGeometry = MosaicGeometryJTS(lineString.getBoundary)
->>>>>>> ed312765
-
-    override def mapCoords(f: MosaicPoint => MosaicPoint): MosaicGeometry = MosaicLineStringJTS.fromPoints(this.asSeq.map(f))
-
-    override def asSeq: Seq[MosaicPoint] = getBoundaryPoints
-
-    override def getBoundaryPoints: Seq[MosaicPoint] = {
-        MosaicLineStringJTS.getPoints(lineString)
-    }
-
-    override def getBoundary: Seq[MosaicPoint] = getBoundaryPoints
 
 }
 
