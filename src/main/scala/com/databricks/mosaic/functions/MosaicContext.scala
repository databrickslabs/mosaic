package com.databricks.mosaic.functions

<<<<<<< HEAD
import com.databricks.mosaic.core.geometry.api.GeometryAPI
=======
import org.apache.spark.sql.{Column, SparkSession}
import org.apache.spark.sql.catalyst.FunctionIdentifier
import org.apache.spark.sql.catalyst.expressions.Expression
import org.apache.spark.sql.functions.{lit, struct}

import com.databricks.mosaic.core.geometry.GeometryAPI
>>>>>>> 2fdf6264
import com.databricks.mosaic.core.index.IndexSystem
import com.databricks.mosaic.expressions.format.{AsHex, AsJSON, ConvertTo}
import com.databricks.mosaic.expressions.geometry._
import com.databricks.mosaic.expressions.helper.TrySql
import com.databricks.mosaic.expressions.index.{IndexGeometry, MosaicExplode, MosaicFill, PointIndex, Polyfill}


case class MosaicContext(indexSystem: IndexSystem, geometryAPI: GeometryAPI) {
  import org.apache.spark.sql.adapters.{Column => ColumnAdapter}

  /**
   * Registers required parsers for SQL for Mosaic functionality.
   *
   * @param spark SparkSession to which the parsers are registered to.
   * @param database A database to which functions are added to.
   *                 By default none is passed resulting in functions
   *                 being registered in default database.
   */
  // noinspection ZeroIndexToHead
  // scalastyle:off line.size.limit
  def register(
    spark: SparkSession,
    database: Option[String] = None
  ): Unit = {
    val registry = spark.sessionState.functionRegistry

    /** IndexSystem and GeometryAPI Agnostic methods */
    registry.registerFunction(FunctionIdentifier("as_hex", database), (exprs: Seq[Expression]) => AsHex(exprs(0)))
    registry.registerFunction(FunctionIdentifier("as_json", database), (exprs: Seq[Expression]) => AsJSON(exprs(0)))

    /** GeometryAPI Specific */
    registry.registerFunction(FunctionIdentifier("flatten_polygons", database), (exprs: Seq[Expression]) => FlattenPolygons(exprs(0), geometryAPI.name))
    registry.registerFunction(FunctionIdentifier("st_xmax", database), (exprs: Seq[Expression]) => ST_MinMaxXYZ(exprs(0), geometryAPI.name, "X", "MAX"))
    registry.registerFunction(FunctionIdentifier("st_xmin", database), (exprs: Seq[Expression]) => ST_MinMaxXYZ(exprs(0), geometryAPI.name, "X", "MIN"))
    registry.registerFunction(FunctionIdentifier("st_ymax", database), (exprs: Seq[Expression]) => ST_MinMaxXYZ(exprs(0), geometryAPI.name, "Y", "MAX"))
    registry.registerFunction(FunctionIdentifier("st_ymin", database), (exprs: Seq[Expression]) => ST_MinMaxXYZ(exprs(0), geometryAPI.name, "Y", "MIN"))
    registry.registerFunction(FunctionIdentifier("st_zmax", database), (exprs: Seq[Expression]) => ST_MinMaxXYZ(exprs(0), geometryAPI.name, "Z", "MAX"))
    registry.registerFunction(FunctionIdentifier("st_zmin", database), (exprs: Seq[Expression]) => ST_MinMaxXYZ(exprs(0), geometryAPI.name, "Z", "MIN"))
    registry.registerFunction(FunctionIdentifier("st_isvalid", database), (exprs: Seq[Expression]) => ST_IsValid(exprs(0), geometryAPI.name))
    registry.registerFunction(FunctionIdentifier("st_geometrytype", database), (exprs: Seq[Expression]) => ST_GeometryType(exprs(0), geometryAPI.name))
    registry.registerFunction(FunctionIdentifier("st_area", database), (exprs: Seq[Expression]) => ST_Area(exprs(0), geometryAPI.name))
    registry.registerFunction(FunctionIdentifier("st_centroid2D", database), (exprs: Seq[Expression]) => ST_Centroid(exprs(0), geometryAPI.name))
    registry.registerFunction(FunctionIdentifier("st_centroid3D", database), (exprs: Seq[Expression]) => ST_Centroid(exprs(0), geometryAPI.name, 3))
    registry.registerFunction(FunctionIdentifier("st_geomfromwkt", database), (exprs: Seq[Expression]) => ConvertTo(exprs(0), "coords", geometryAPI.name))
    registry.registerFunction(FunctionIdentifier("st_geomfromwkb", database), (exprs: Seq[Expression]) => ConvertTo(exprs(0), "coords", geometryAPI.name))
    registry.registerFunction(FunctionIdentifier("st_geomfromgeojson", database), (exprs: Seq[Expression]) => ConvertTo(AsJSON(exprs(0)), "coords", geometryAPI.name))
    registry.registerFunction(FunctionIdentifier("convert_to_hex", database), (exprs: Seq[Expression]) => ConvertTo(exprs(0), "hex", geometryAPI.name))
    registry.registerFunction(FunctionIdentifier("convert_to_wkt", database), (exprs: Seq[Expression]) => ConvertTo(exprs(0), "wkt", geometryAPI.name))
    registry.registerFunction(FunctionIdentifier("convert_to_wkb", database), (exprs: Seq[Expression]) => ConvertTo(exprs(0), "wkb", geometryAPI.name))
    registry.registerFunction(FunctionIdentifier("convert_to_coords", database), (exprs: Seq[Expression]) => ConvertTo(exprs(0), "coords", geometryAPI.name))
    registry.registerFunction(FunctionIdentifier("convert_to_geojson", database), (exprs: Seq[Expression]) => ConvertTo(exprs(0), "geojson", geometryAPI.name))
    registry.registerFunction(FunctionIdentifier("st_aswkt", database), (exprs: Seq[Expression]) => ConvertTo(exprs(0), "wkt", geometryAPI.name))
    registry.registerFunction(FunctionIdentifier("st_astext", database), (exprs: Seq[Expression]) => ConvertTo(exprs(0), "wkt", geometryAPI.name))
    registry.registerFunction(FunctionIdentifier("st_aswkb", database), (exprs: Seq[Expression]) => ConvertTo(exprs(0), "wkb", geometryAPI.name))
    registry.registerFunction(FunctionIdentifier("st_asbinary", database), (exprs: Seq[Expression]) => ConvertTo(exprs(0), "wkb", geometryAPI.name))
    registry.registerFunction(FunctionIdentifier("st_asgeojson", database), (exprs: Seq[Expression]) => ConvertTo(exprs(0), "geojson", geometryAPI.name))

    /** IndexSystem Specific */

    /** IndexSystem and GeometryAPI Specific methods */
    registry.registerFunction(
    FunctionIdentifier("mosaic_explode", database),
    (exprs: Seq[Expression]) => MosaicExplode(struct(ColumnAdapter(exprs(0)), ColumnAdapter(exprs(1))).expr, indexSystem.name, geometryAPI.name)
    )
    registry.registerFunction(FunctionIdentifier("mosaicfill", database), (exprs: Seq[Expression]) => MosaicFill(exprs(0), exprs(1), indexSystem.name, geometryAPI.name))
    registry.registerFunction(FunctionIdentifier("point_index", database), (exprs: Seq[Expression]) => PointIndex(exprs(0), exprs(1), exprs(2), indexSystem.name))
    registry.registerFunction(FunctionIdentifier("polyfill", database), (exprs: Seq[Expression]) => Polyfill(exprs(0), exprs(1), indexSystem.name, geometryAPI.name))

<<<<<<< HEAD
    //DataType keywords are needed at checkInput execution time.
    //They cant be passed as Expressions to ConvertTo Expression.
    //Instead they are passed as String instances and for SQL
    //parser purposes separate method names are defined.

=======
    // DataType keywords are needed at checkInput execution time.
    // They cant be passed as Expressions to ConvertTo Expression.
    // Instead they are passed as String instances and for SQL
    // parser purposes separate method names are defined.
    registry.registerFunction(FunctionIdentifier("st_geomfromwkt", database), (exprs: Seq[Expression]) => ConvertTo(exprs(0), "coords"))
    registry.registerFunction(FunctionIdentifier("st_geomfromwkb", database), (exprs: Seq[Expression]) => ConvertTo(exprs(0), "coords"))
    registry.registerFunction(FunctionIdentifier("st_geomfromgeojson", database), (exprs: Seq[Expression]) => ConvertTo(AsJSON(exprs(0)), "coords"))
    registry.registerFunction(FunctionIdentifier("convert_to_hex", database), (exprs: Seq[Expression]) => ConvertTo(exprs(0), "hex"))
    registry.registerFunction(FunctionIdentifier("convert_to_wkt", database), (exprs: Seq[Expression]) => ConvertTo(exprs(0), "wkt"))
    registry.registerFunction(FunctionIdentifier("convert_to_wkb", database), (exprs: Seq[Expression]) => ConvertTo(exprs(0), "wkb"))
    registry.registerFunction(FunctionIdentifier("convert_to_coords", database), (exprs: Seq[Expression]) => ConvertTo(exprs(0), "coords"))
    registry.registerFunction(FunctionIdentifier("convert_to_geojson", database), (exprs: Seq[Expression]) => ConvertTo(exprs(0), "geojson"))
    registry.registerFunction(FunctionIdentifier("st_xmax", database), (exprs: Seq[Expression]) => ST_MinMaxXY(exprs(0), "X", "MAX"))
    registry.registerFunction(FunctionIdentifier("st_xmin", database), (exprs: Seq[Expression]) => ST_MinMaxXY(exprs(0), "X", "MIN"))
    registry.registerFunction(FunctionIdentifier("st_ymax", database), (exprs: Seq[Expression]) => ST_MinMaxXY(exprs(0), "Y", "MAX"))
    registry.registerFunction(FunctionIdentifier("st_ymin", database), (exprs: Seq[Expression]) => ST_MinMaxXY(exprs(0), "Y", "MIN"))
    registry.registerFunction(FunctionIdentifier("st_isvalid", database), (exprs: Seq[Expression]) => ST_IsValid(exprs(0)))
    registry.registerFunction(FunctionIdentifier("st_geometrytype", database), (exprs: Seq[Expression]) => ST_GeometryType(exprs(0)))
    registry.registerFunction(FunctionIdentifier("st_area", database), (exprs: Seq[Expression]) => ST_Area(exprs(0)))
    registry.registerFunction(FunctionIdentifier("st_length", database), (exprs: Seq[Expression]) => ST_Length(exprs(0)))
    registry.registerFunction(FunctionIdentifier("st_perimeter", database), (exprs: Seq[Expression]) => ST_Length(exprs(0)))
    registry.registerFunction(FunctionIdentifier("st_distance", database), (exprs: Seq[Expression]) => ST_Distance(exprs(0), exprs(1)))
    registry.registerFunction(FunctionIdentifier("st_centroid2D", database), (exprs: Seq[Expression]) => ST_Centroid(exprs(0)))
    registry.registerFunction(FunctionIdentifier("st_centroid3D", database), (exprs: Seq[Expression]) => ST_Centroid(exprs(0), 3))
    registry.registerFunction(FunctionIdentifier("st_aswkt", database), (exprs: Seq[Expression]) => ConvertTo(exprs(0), "wkt"))
    registry.registerFunction(FunctionIdentifier("st_astext", database), (exprs: Seq[Expression]) => ConvertTo(exprs(0), "wkt"))
    registry.registerFunction(FunctionIdentifier("st_aswkb", database), (exprs: Seq[Expression]) => ConvertTo(exprs(0), "wkb"))
    registry.registerFunction(FunctionIdentifier("st_asbinary", database), (exprs: Seq[Expression]) => ConvertTo(exprs(0), "wkb"))
    registry.registerFunction(FunctionIdentifier("st_asgeojson", database), (exprs: Seq[Expression]) => ConvertTo(exprs(0), "geojson"))
>>>>>>> 2fdf6264
    registry.registerFunction(FunctionIdentifier("st_dump", database), (exprs: Seq[Expression]) => FlattenPolygons(exprs(0), geometryAPI.name))

    // Not specific to Mosaic
    registry.registerFunction(FunctionIdentifier("try_sql", database), (exprs: Seq[Expression]) => TrySql(exprs(0)))
  }

  // scalastyle:off object.name
  object functions {
    /** IndexSystem and GeometryAPI Agnostic methods */
    def as_hex(inGeom: Column): Column = ColumnAdapter(AsHex(inGeom.expr))
    def as_json(inGeom: Column): Column = ColumnAdapter(AsJSON(inGeom.expr))

    /** GeometryAPI Specific */
    def flatten_polygons(geom: Column): Column = ColumnAdapter(FlattenPolygons(geom.expr, geometryAPI.name))
    def st_xmax(geom: Column): Column = ColumnAdapter(ST_MinMaxXYZ(geom.expr, geometryAPI.name, "X", "MAX"))
    def st_xmin(geom: Column): Column = ColumnAdapter(ST_MinMaxXYZ(geom.expr, geometryAPI.name, "X", "MIN"))
    def st_ymax(geom: Column): Column = ColumnAdapter(ST_MinMaxXYZ(geom.expr, geometryAPI.name, "Y", "MAX"))
    def st_ymin(geom: Column): Column = ColumnAdapter(ST_MinMaxXYZ(geom.expr, geometryAPI.name, "Y", "MIN"))
    def st_zmax(geom: Column): Column = ColumnAdapter(ST_MinMaxXYZ(geom.expr, geometryAPI.name, "Z", "MAX"))
    def st_zmin(geom: Column): Column = ColumnAdapter(ST_MinMaxXYZ(geom.expr, geometryAPI.name, "Z", "MIN"))
    def st_isvalid(geom: Column): Column = ColumnAdapter(ST_IsValid(geom.expr, geometryAPI.name))
    def st_geometrytype(geom: Column): Column = ColumnAdapter(ST_GeometryType(geom.expr, geometryAPI.name))
    def st_area(geom: Column): Column = ColumnAdapter(ST_Area(geom.expr, geometryAPI.name))
    def st_centroid2D(geom: Column): Column = ColumnAdapter(ST_Centroid(geom.expr, geometryAPI.name))
    def st_centroid3D(geom: Column): Column = ColumnAdapter(ST_Centroid(geom.expr, geometryAPI.name, 3))
    def convert_to(inGeom: Column, outDataType: String): Column = ColumnAdapter(ConvertTo(inGeom.expr, outDataType, geometryAPI.name))
    def st_geomfromwkt(inGeom: Column): Column = ColumnAdapter(ConvertTo(inGeom.expr, "coords", geometryAPI.name))
    def st_geomfromwkb(inGeom: Column): Column = ColumnAdapter(ConvertTo(inGeom.expr, "coords", geometryAPI.name))
    def st_geomfromgeojson(inGeom: Column): Column = ColumnAdapter(ConvertTo(AsJSON(inGeom.expr), "coords", geometryAPI.name))
    def st_aswkt(geom: Column): Column = ColumnAdapter(ConvertTo(geom.expr, "wkt", geometryAPI.name))
    def st_astext(geom: Column): Column = ColumnAdapter(ConvertTo(geom.expr, "wkt", geometryAPI.name))
    def st_aswkb(geom: Column): Column = ColumnAdapter(ConvertTo(geom.expr, "wkb", geometryAPI.name))
    def st_asbinary(geom: Column): Column = ColumnAdapter(ConvertTo(geom.expr, "wkb", geometryAPI.name))
    def st_asgeojson(geom: Column): Column = ColumnAdapter(ConvertTo(geom.expr, "geojson", geometryAPI.name))
    def st_dump(geom: Column): Column = ColumnAdapter(FlattenPolygons(geom.expr, geometryAPI.name))


    /** IndexSystem Specific */
    def index_geometry(indexID: Column): Column = ColumnAdapter(IndexGeometry(indexID.expr, indexSystem.name, geometryAPI.name))

    /** IndexSystem and GeometryAPI Specific methods */
    def mosaic_explode(geom: Column, resolution: Column): Column = ColumnAdapter(MosaicExplode(struct(geom, resolution).expr, indexSystem.name, geometryAPI.name))
    def mosaic_explode(geom: Column, resolution: Int): Column = ColumnAdapter(MosaicExplode(struct(geom, lit(resolution)).expr, indexSystem.name, geometryAPI.name))
    def mosaicfill(geom: Column, resolution: Column): Column = ColumnAdapter(MosaicFill(geom.expr, resolution.expr, indexSystem.name, geometryAPI.name))
    def mosaicfill(geom: Column, resolution: Int): Column = ColumnAdapter(MosaicFill(geom.expr, lit(resolution).expr, indexSystem.name, geometryAPI.name))
    def point_index(lat: Column, lng: Column, resolution: Column): Column = ColumnAdapter(PointIndex(lat.expr, lng.expr, resolution.expr, indexSystem.name))
    def point_index(lat: Column, lng: Column, resolution: Int): Column = ColumnAdapter(PointIndex(lat.expr, lng.expr, lit(resolution).expr, indexSystem.name))
    def polyfill(geom: Column, resolution: Column): Column = ColumnAdapter(Polyfill(geom.expr, resolution.expr, indexSystem.name, geometryAPI.name))
    def polyfill(geom: Column, resolution: Int): Column = ColumnAdapter(Polyfill(geom.expr, lit(resolution).expr, indexSystem.name, geometryAPI.name))

<<<<<<< HEAD
    //Not specific to Mosaic
=======

    def st_xmax(geom: Column): Column = ColumnAdapter(ST_MinMaxXY(geom.expr, "X", "MAX"))
    def st_xmin(geom: Column): Column = ColumnAdapter(ST_MinMaxXY(geom.expr, "X", "MIN"))
    def st_ymax(geom: Column): Column = ColumnAdapter(ST_MinMaxXY(geom.expr, "Y", "MAX"))
    def st_ymin(geom: Column): Column = ColumnAdapter(ST_MinMaxXY(geom.expr, "Y", "MIN"))
    def st_isvalid(geom: Column): Column = ColumnAdapter(ST_IsValid(geom.expr))
    def st_geometrytype(geom: Column): Column = ColumnAdapter(ST_GeometryType(geom.expr))
    def st_area(geom: Column): Column = ColumnAdapter(ST_Area(geom.expr))
    def st_length(geom: Column): Column = ColumnAdapter(ST_Length(geom.expr))
    def st_perimeter(geom: Column): Column = ColumnAdapter(ST_Length(geom.expr))
    def st_distance(leftGeom: Column, rightGeom: Column): Column = ColumnAdapter(ST_Distance(leftGeom.expr, rightGeom.expr))
    def st_centroid2D(geom: Column): Column = ColumnAdapter(ST_Centroid(geom.expr))
    def st_centroid3D(geom: Column): Column = ColumnAdapter(ST_Centroid(geom.expr, 3))

    def st_geomfromwkt(inGeom: Column): Column = ColumnAdapter(ConvertTo(inGeom.expr, "coords"))
    def st_geomfromwkb(inGeom: Column): Column = ColumnAdapter(ConvertTo(inGeom.expr, "coords"))
    def st_geomfromgeojson(inGeom: Column): Column = ColumnAdapter(ConvertTo(AsJSON(inGeom.expr), "coords"))
    def st_aswkt(geom: Column): Column = ColumnAdapter(ConvertTo(geom.expr, "wkt"))
    def st_astext(geom: Column): Column = ColumnAdapter(ConvertTo(geom.expr, "wkt"))
    def st_aswkb(geom: Column): Column = ColumnAdapter(ConvertTo(geom.expr, "wkb"))
    def st_asbinary(geom: Column): Column = ColumnAdapter(ConvertTo(geom.expr, "wkb"))
    def st_asgeojson(geom: Column): Column = ColumnAdapter(ConvertTo(geom.expr, "geojson"))
    def st_dump(geom: Column): Column = ColumnAdapter(FlattenPolygons(geom.expr, geometryAPI.name))

    // Not specific to Mosaic
>>>>>>> 2fdf6264
    def try_sql(inCol: Column): Column = ColumnAdapter(TrySql(inCol.expr))
  }
}
// scalastyle:on object.name
// scalastyle:on line.size.limit<|MERGE_RESOLUTION|>--- conflicted
+++ resolved
@@ -1,15 +1,12 @@
 package com.databricks.mosaic.functions
 
-<<<<<<< HEAD
-import com.databricks.mosaic.core.geometry.api.GeometryAPI
-=======
 import org.apache.spark.sql.{Column, SparkSession}
 import org.apache.spark.sql.catalyst.FunctionIdentifier
 import org.apache.spark.sql.catalyst.expressions.Expression
 import org.apache.spark.sql.functions.{lit, struct}
 
 import com.databricks.mosaic.core.geometry.GeometryAPI
->>>>>>> 2fdf6264
+import com.databricks.mosaic.core.geometry.api.GeometryAPI
 import com.databricks.mosaic.core.index.IndexSystem
 import com.databricks.mosaic.expressions.format.{AsHex, AsJSON, ConvertTo}
 import com.databricks.mosaic.expressions.geometry._
@@ -78,43 +75,11 @@
     registry.registerFunction(FunctionIdentifier("point_index", database), (exprs: Seq[Expression]) => PointIndex(exprs(0), exprs(1), exprs(2), indexSystem.name))
     registry.registerFunction(FunctionIdentifier("polyfill", database), (exprs: Seq[Expression]) => Polyfill(exprs(0), exprs(1), indexSystem.name, geometryAPI.name))
 
-<<<<<<< HEAD
     //DataType keywords are needed at checkInput execution time.
     //They cant be passed as Expressions to ConvertTo Expression.
     //Instead they are passed as String instances and for SQL
     //parser purposes separate method names are defined.
 
-=======
-    // DataType keywords are needed at checkInput execution time.
-    // They cant be passed as Expressions to ConvertTo Expression.
-    // Instead they are passed as String instances and for SQL
-    // parser purposes separate method names are defined.
-    registry.registerFunction(FunctionIdentifier("st_geomfromwkt", database), (exprs: Seq[Expression]) => ConvertTo(exprs(0), "coords"))
-    registry.registerFunction(FunctionIdentifier("st_geomfromwkb", database), (exprs: Seq[Expression]) => ConvertTo(exprs(0), "coords"))
-    registry.registerFunction(FunctionIdentifier("st_geomfromgeojson", database), (exprs: Seq[Expression]) => ConvertTo(AsJSON(exprs(0)), "coords"))
-    registry.registerFunction(FunctionIdentifier("convert_to_hex", database), (exprs: Seq[Expression]) => ConvertTo(exprs(0), "hex"))
-    registry.registerFunction(FunctionIdentifier("convert_to_wkt", database), (exprs: Seq[Expression]) => ConvertTo(exprs(0), "wkt"))
-    registry.registerFunction(FunctionIdentifier("convert_to_wkb", database), (exprs: Seq[Expression]) => ConvertTo(exprs(0), "wkb"))
-    registry.registerFunction(FunctionIdentifier("convert_to_coords", database), (exprs: Seq[Expression]) => ConvertTo(exprs(0), "coords"))
-    registry.registerFunction(FunctionIdentifier("convert_to_geojson", database), (exprs: Seq[Expression]) => ConvertTo(exprs(0), "geojson"))
-    registry.registerFunction(FunctionIdentifier("st_xmax", database), (exprs: Seq[Expression]) => ST_MinMaxXY(exprs(0), "X", "MAX"))
-    registry.registerFunction(FunctionIdentifier("st_xmin", database), (exprs: Seq[Expression]) => ST_MinMaxXY(exprs(0), "X", "MIN"))
-    registry.registerFunction(FunctionIdentifier("st_ymax", database), (exprs: Seq[Expression]) => ST_MinMaxXY(exprs(0), "Y", "MAX"))
-    registry.registerFunction(FunctionIdentifier("st_ymin", database), (exprs: Seq[Expression]) => ST_MinMaxXY(exprs(0), "Y", "MIN"))
-    registry.registerFunction(FunctionIdentifier("st_isvalid", database), (exprs: Seq[Expression]) => ST_IsValid(exprs(0)))
-    registry.registerFunction(FunctionIdentifier("st_geometrytype", database), (exprs: Seq[Expression]) => ST_GeometryType(exprs(0)))
-    registry.registerFunction(FunctionIdentifier("st_area", database), (exprs: Seq[Expression]) => ST_Area(exprs(0)))
-    registry.registerFunction(FunctionIdentifier("st_length", database), (exprs: Seq[Expression]) => ST_Length(exprs(0)))
-    registry.registerFunction(FunctionIdentifier("st_perimeter", database), (exprs: Seq[Expression]) => ST_Length(exprs(0)))
-    registry.registerFunction(FunctionIdentifier("st_distance", database), (exprs: Seq[Expression]) => ST_Distance(exprs(0), exprs(1)))
-    registry.registerFunction(FunctionIdentifier("st_centroid2D", database), (exprs: Seq[Expression]) => ST_Centroid(exprs(0)))
-    registry.registerFunction(FunctionIdentifier("st_centroid3D", database), (exprs: Seq[Expression]) => ST_Centroid(exprs(0), 3))
-    registry.registerFunction(FunctionIdentifier("st_aswkt", database), (exprs: Seq[Expression]) => ConvertTo(exprs(0), "wkt"))
-    registry.registerFunction(FunctionIdentifier("st_astext", database), (exprs: Seq[Expression]) => ConvertTo(exprs(0), "wkt"))
-    registry.registerFunction(FunctionIdentifier("st_aswkb", database), (exprs: Seq[Expression]) => ConvertTo(exprs(0), "wkb"))
-    registry.registerFunction(FunctionIdentifier("st_asbinary", database), (exprs: Seq[Expression]) => ConvertTo(exprs(0), "wkb"))
-    registry.registerFunction(FunctionIdentifier("st_asgeojson", database), (exprs: Seq[Expression]) => ConvertTo(exprs(0), "geojson"))
->>>>>>> 2fdf6264
     registry.registerFunction(FunctionIdentifier("st_dump", database), (exprs: Seq[Expression]) => FlattenPolygons(exprs(0), geometryAPI.name))
 
     // Not specific to Mosaic
@@ -165,35 +130,7 @@
     def polyfill(geom: Column, resolution: Column): Column = ColumnAdapter(Polyfill(geom.expr, resolution.expr, indexSystem.name, geometryAPI.name))
     def polyfill(geom: Column, resolution: Int): Column = ColumnAdapter(Polyfill(geom.expr, lit(resolution).expr, indexSystem.name, geometryAPI.name))
 
-<<<<<<< HEAD
     //Not specific to Mosaic
-=======
-
-    def st_xmax(geom: Column): Column = ColumnAdapter(ST_MinMaxXY(geom.expr, "X", "MAX"))
-    def st_xmin(geom: Column): Column = ColumnAdapter(ST_MinMaxXY(geom.expr, "X", "MIN"))
-    def st_ymax(geom: Column): Column = ColumnAdapter(ST_MinMaxXY(geom.expr, "Y", "MAX"))
-    def st_ymin(geom: Column): Column = ColumnAdapter(ST_MinMaxXY(geom.expr, "Y", "MIN"))
-    def st_isvalid(geom: Column): Column = ColumnAdapter(ST_IsValid(geom.expr))
-    def st_geometrytype(geom: Column): Column = ColumnAdapter(ST_GeometryType(geom.expr))
-    def st_area(geom: Column): Column = ColumnAdapter(ST_Area(geom.expr))
-    def st_length(geom: Column): Column = ColumnAdapter(ST_Length(geom.expr))
-    def st_perimeter(geom: Column): Column = ColumnAdapter(ST_Length(geom.expr))
-    def st_distance(leftGeom: Column, rightGeom: Column): Column = ColumnAdapter(ST_Distance(leftGeom.expr, rightGeom.expr))
-    def st_centroid2D(geom: Column): Column = ColumnAdapter(ST_Centroid(geom.expr))
-    def st_centroid3D(geom: Column): Column = ColumnAdapter(ST_Centroid(geom.expr, 3))
-
-    def st_geomfromwkt(inGeom: Column): Column = ColumnAdapter(ConvertTo(inGeom.expr, "coords"))
-    def st_geomfromwkb(inGeom: Column): Column = ColumnAdapter(ConvertTo(inGeom.expr, "coords"))
-    def st_geomfromgeojson(inGeom: Column): Column = ColumnAdapter(ConvertTo(AsJSON(inGeom.expr), "coords"))
-    def st_aswkt(geom: Column): Column = ColumnAdapter(ConvertTo(geom.expr, "wkt"))
-    def st_astext(geom: Column): Column = ColumnAdapter(ConvertTo(geom.expr, "wkt"))
-    def st_aswkb(geom: Column): Column = ColumnAdapter(ConvertTo(geom.expr, "wkb"))
-    def st_asbinary(geom: Column): Column = ColumnAdapter(ConvertTo(geom.expr, "wkb"))
-    def st_asgeojson(geom: Column): Column = ColumnAdapter(ConvertTo(geom.expr, "geojson"))
-    def st_dump(geom: Column): Column = ColumnAdapter(FlattenPolygons(geom.expr, geometryAPI.name))
-
-    // Not specific to Mosaic
->>>>>>> 2fdf6264
     def try_sql(inCol: Column): Column = ColumnAdapter(TrySql(inCol.expr))
   }
 }
