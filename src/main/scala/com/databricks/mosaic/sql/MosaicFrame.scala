--- conflicted
+++ resolved
@@ -90,13 +90,6 @@
     override def limit(n: Int): MosaicFrame = MosaicFrame(super.limit(n))
 
     override def select(cols: Column*): MosaicFrame = MosaicFrame(super.select(cols: _*))
-<<<<<<< HEAD
-
-    override def withColumn(colName: String, col: Column): MosaicFrame = MosaicFrame(super.withColumn(colName, col))
-
-    def getFocalGeometryColumnName: String = getFocalGeometryField.getOrElse(throw MosaicSQLExceptions.NoGeometryColumnSet).name
-=======
->>>>>>> fbec25bf
 
     def getPointIndexColumn(indexId: Option[Long] = None): Column = this.col(getPointIndexColumnName(indexId))
 
@@ -279,24 +272,10 @@
 
         val indexedDf = trimmedDf.getGeometryType match {
             case GeometryTypeEnum.POLYGON | GeometryTypeEnum.MULTIPOLYGON =>
-<<<<<<< HEAD
-                if (explodePolyFillIndexes) {
-                    (
-                      trimmedDf
-                          .select(
-                            trimmedDf.col("*"),
-                            mosaic_explode(geometryColumn, resolution)
-                                .as(indexColumnName) // .as(Seq(chipFlagColumnName, indexColumnName, chipColumnName))
-                          ),
-                      Map(
-                        ColRoles.INDEX -> indexColumnName
-                      )
-=======
                 if (explodePolyFillIndexes) trimmedDf
                     .select(
                       trimmedDf.col("*"),
                       mosaic_explode(geometryColumn, resolution).as(indexColumnName)
->>>>>>> fbec25bf
                     )
                 else trimmedDf
                     .select(
@@ -341,12 +320,8 @@
     protected def auxiliaryColumnNameGen(role: String, geomGroup: GeometryTypeEnum.Value, geometryId: Long, indexId: Long): String =
         s"${defaultColName(role, geomGroup)}_${geometryId}_$indexId"
 
-<<<<<<< HEAD
-    private def addMosaicColumnMetadata(indexId: Long, additionalColumns: Map[String, String]): MosaicFrame = {
+    private def addMosaicColumnMetadata(indexId: Long, indexColumnName: String, exploded: Boolean): MosaicFrame = {
         val mosaicContext = MosaicContext.context
-=======
-    private def addMosaicColumnMetadata(indexId: Long, indexColumnName: String, exploded: Boolean): MosaicFrame = {
->>>>>>> fbec25bf
         val focalGeometryId = getFocalGeometryField.get.metadata.getLong(ColMetaTags.GEOMETRY_ID)
         val mosaicColumnMetaData = new MetadataBuilder()
             .putString(ColMetaTags.ROLE, ColRoles.INDEX)
