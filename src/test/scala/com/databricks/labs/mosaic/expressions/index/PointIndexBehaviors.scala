--- conflicted
+++ resolved
@@ -55,11 +55,7 @@
         val resolution = mc.getIndexSystem match {
             case H3IndexSystem  => "5"
             case BNGIndexSystem => "100m"
-<<<<<<< HEAD
-            case _ => "5"
-=======
             case _              => "5"
->>>>>>> b03e5d48
         }
 
         val boroughs: DataFrame = getBoroughs(mc)
@@ -117,11 +113,7 @@
                     .makeCopy(Array(st_point(lit(10001.0), lit(10000.0)).expr, lit(5).expr, lit(true).expr))
                     .asInstanceOf[PointIndexGeom]
                     .left shouldEqual st_point(lit(10001.0), lit(10000.0)).expr
-<<<<<<< HEAD
-            case _ =>
-=======
             case _              =>
->>>>>>> b03e5d48
                 val lonLatIndex = PointIndexLonLat(lit(10.0).expr, lit(10.0).expr, lit(10).expr, indexSystem)
                 val pointIndex = PointIndexGeom(st_point(lit(10.0), lit(10.0)).expr, lit(10).expr, indexSystem, geometryAPI.name)
                 lonLatIndex.inputTypes should contain theSameElementsAs Seq(DoubleType, DoubleType, IntegerType, BooleanType)
