package com.databricks.labs.mosaic.expressions.geometry

import com.databricks.labs.mosaic.functions.MosaicContext
import com.databricks.labs.mosaic.test.mocks.getWKTRowsDf
import com.databricks.labs.mosaic.test.MosaicSpatialQueryTest
import org.apache.spark.sql.Row
import org.apache.spark.sql.catalyst.expressions.codegen.CodeGenerator
import org.apache.spark.sql.execution.WholeStageCodegenExec
import org.apache.spark.sql.functions.col
import org.apache.spark.sql.QueryTest.checkAnswer
import org.scalatest.matchers.must.Matchers.{be, noException}
import org.scalatest.matchers.should.Matchers.convertToAnyShouldWrapper

trait ST_MinMaxXYZBehaviors extends MosaicSpatialQueryTest {

    def xMinBehavior(mosaicContext: MosaicContext): Unit = {
        spark.sparkContext.setLogLevel("FATAL")
        val mc = mosaicContext
        import mc.functions._
        mc.register(spark)

        val expected = List(10.0, 0.0, 10.0, 10.0, -75.78033, 10.0, 10.0, 10.0).map(Row(_))

        val df = getWKTRowsDf().orderBy("id")
        val results = df.select(st_xmin(col("wkt")))

        checkAnswer(results, expected)

        df.createOrReplaceTempView("data")
        val sqlResults = spark.sql("select st_xmin(wkt) from data")

        checkAnswer(sqlResults, expected)
    }

    def xMaxBehavior(mosaicContext: MosaicContext): Unit = {
        spark.sparkContext.setLogLevel("FATAL")
        val mc = mosaicContext
        import mc.functions._
        mc.register(spark)

<<<<<<< HEAD
        val expected = List(40.0, 2.0, 110.0, 45.0, -75.78033, 40.0, 40.0, 40.0).map(Row(_))
=======
        val expected = (mc.getIndexSystem match {
            case H3IndexSystem  => List(40.0, 2.0, 110.0, 45.0, -75.78033, 40.0, 40.0, 40.0)
            case BNGIndexSystem => List(40000.0, 2000.0, 110000.0, 45000.0, 75780.0, 40000.0, 40000.0, 40000.0)
            case _  => List(0.0)
        }).map(Row(_))
>>>>>>> 521238ba

        val df = getWKTRowsDf().orderBy("id")
        val results = df.select(st_xmax(col("wkt")))

        checkAnswer(results, expected)

        df.createOrReplaceTempView("source")
        val sqlResults = spark.sql("select st_xmax(wkt) from source")

        checkAnswer(sqlResults, expected)

    }

    def yMinBehavior(mosaicContext: MosaicContext): Unit = {
        spark.sparkContext.setLogLevel("FATAL")
        val mc = mosaicContext
        import mc.functions._
        mc.register(spark)

<<<<<<< HEAD
        val expected = List(10.0, 0.0, 10.0, 5.0, 35.18937, 10.0, 10.0, 10.0).map(Row(_))
=======
        val expected = (indexSystem match {
            case H3IndexSystem  => List(10.0, 0.0, 10.0, 5.0, 35.18937, 10.0, 10.0, 10.0)
            case BNGIndexSystem => List(10000.0, 0.0, 10000.0, 5000.0, 35189, 10000.0, 10000.0, 10000.0)
            case _ =>  List(0.0)
        }).map(Row(_))
>>>>>>> 521238ba

        val df = getWKTRowsDf().orderBy("id")
        val results = df.select(st_ymin(col("wkt")))

        checkAnswer(results, expected)

        df.createOrReplaceTempView("data")
        val sqlResults = spark.sql("select st_ymin(wkt) from data")

        checkAnswer(sqlResults, expected)
    }

    def yMaxBehavior(mosaicContext: MosaicContext): Unit = {
        spark.sparkContext.setLogLevel("FATAL")
        val mc = mosaicContext
        import mc.functions._
        mc.register(spark)

<<<<<<< HEAD
        val expected = List(40.0, 2.0, 110.0, 60.0, 35.18937, 40.0, 40.0, 40.0).map(Row(_))
=======
        val expected = (mc.getIndexSystem match {
            case H3IndexSystem  => List(40.0, 2.0, 110.0, 60.0, 35.18937, 40.0, 40.0, 40.0)
            case BNGIndexSystem => List(40000.0, 2000.0, 110000.0, 60000.0, 35189, 40000.0, 40000.0, 40000.0)
            case _  => List(0.0)
        }).map(Row(_))
>>>>>>> 521238ba

        val df = getWKTRowsDf().orderBy("id")
        val results = df.select(st_ymax(col("wkt")))

        checkAnswer(results, expected)

        df.createOrReplaceTempView("source")
        val sqlResults = spark.sql("select st_ymax(wkt) from source")

        checkAnswer(sqlResults, expected)

    }

    def xMinCodegen(mosaicContext: MosaicContext): Unit = {
        spark.sparkContext.setLogLevel("FATAL")
        val mc = mosaicContext
        import mc.functions._
        mc.register(spark)

        val df = getWKTRowsDf().orderBy("id")
        val results = df.select(st_xmin(col("wkt")))

        val queryExecution = results.queryExecution
        val plan = queryExecution.executedPlan

        val wholeStageCodegenExec = plan.find(_.isInstanceOf[WholeStageCodegenExec])

        wholeStageCodegenExec.isDefined shouldBe true

        val codeGenStage = wholeStageCodegenExec.get.asInstanceOf[WholeStageCodegenExec]
        val (_, code) = codeGenStage.doCodeGen()

        noException should be thrownBy CodeGenerator.compile(code)
    }

    def xMaxCodegen(mosaicContext: MosaicContext): Unit = {
        spark.sparkContext.setLogLevel("FATAL")
        val mc = mosaicContext
        import mc.functions._
        mc.register(spark)

        val df = getWKTRowsDf().orderBy("id")
        val results = df.select(st_xmax(col("wkt")))

        val queryExecution = results.queryExecution
        val plan = queryExecution.executedPlan

        val wholeStageCodegenExec = plan.find(_.isInstanceOf[WholeStageCodegenExec])

        wholeStageCodegenExec.isDefined shouldBe true

        val codeGenStage = wholeStageCodegenExec.get.asInstanceOf[WholeStageCodegenExec]
        val (_, code) = codeGenStage.doCodeGen()

        noException should be thrownBy CodeGenerator.compile(code)
    }

    def yMinCodegen(mosaicContext: MosaicContext): Unit = {
        spark.sparkContext.setLogLevel("FATAL")
        val mc = mosaicContext
        import mc.functions._
        mc.register(spark)

        val df = getWKTRowsDf().orderBy("id")
        val results = df.select(st_ymin(col("wkt")))

        val queryExecution = results.queryExecution
        val plan = queryExecution.executedPlan

        val wholeStageCodegenExec = plan.find(_.isInstanceOf[WholeStageCodegenExec])

        wholeStageCodegenExec.isDefined shouldBe true

        val codeGenStage = wholeStageCodegenExec.get.asInstanceOf[WholeStageCodegenExec]
        val (_, code) = codeGenStage.doCodeGen()

        noException should be thrownBy CodeGenerator.compile(code)
    }

    def yMaxCodegen(mosaicContext: MosaicContext): Unit = {
        spark.sparkContext.setLogLevel("FATAL")
        val mc = mosaicContext
        import mc.functions._
        mc.register(spark)

        val df = getWKTRowsDf().orderBy("id")
        val results = df.select(st_ymax(col("wkt")))

        val queryExecution = results.queryExecution
        val plan = queryExecution.executedPlan

        val wholeStageCodegenExec = plan.find(_.isInstanceOf[WholeStageCodegenExec])

        wholeStageCodegenExec.isDefined shouldBe true

        val codeGenStage = wholeStageCodegenExec.get.asInstanceOf[WholeStageCodegenExec]
        val (_, code) = codeGenStage.doCodeGen()

        noException should be thrownBy CodeGenerator.compile(code)
    }

    def auxiliary(mosaicContext: MosaicContext): Unit = {
        spark.sparkContext.setLogLevel("FATAL")
        val mc = mosaicContext
        val df = getWKTRowsDf().orderBy("id")
        val expr = ST_MinMaxXYZ(df.col("wkt").expr, mc.expressionConfig, "X", "MAX")
        noException should be thrownBy expr.makeCopy(Array(df.col("wkt").expr))
        noException should be thrownBy mc.functions.st_zmax(col("wkt"))
        noException should be thrownBy mc.functions.st_zmin(col("wkt"))
    }

}<|MERGE_RESOLUTION|>--- conflicted
+++ resolved
@@ -15,7 +15,7 @@
 
     def xMinBehavior(mosaicContext: MosaicContext): Unit = {
         spark.sparkContext.setLogLevel("FATAL")
-        val mc = mosaicContext
+        val mc = MosaicContext.build(indexSystem, geometryAPI)
         import mc.functions._
         mc.register(spark)
 
@@ -38,15 +38,7 @@
         import mc.functions._
         mc.register(spark)
 
-<<<<<<< HEAD
         val expected = List(40.0, 2.0, 110.0, 45.0, -75.78033, 40.0, 40.0, 40.0).map(Row(_))
-=======
-        val expected = (mc.getIndexSystem match {
-            case H3IndexSystem  => List(40.0, 2.0, 110.0, 45.0, -75.78033, 40.0, 40.0, 40.0)
-            case BNGIndexSystem => List(40000.0, 2000.0, 110000.0, 45000.0, 75780.0, 40000.0, 40000.0, 40000.0)
-            case _  => List(0.0)
-        }).map(Row(_))
->>>>>>> 521238ba
 
         val df = getWKTRowsDf().orderBy("id")
         val results = df.select(st_xmax(col("wkt")))
@@ -66,15 +58,7 @@
         import mc.functions._
         mc.register(spark)
 
-<<<<<<< HEAD
         val expected = List(10.0, 0.0, 10.0, 5.0, 35.18937, 10.0, 10.0, 10.0).map(Row(_))
-=======
-        val expected = (indexSystem match {
-            case H3IndexSystem  => List(10.0, 0.0, 10.0, 5.0, 35.18937, 10.0, 10.0, 10.0)
-            case BNGIndexSystem => List(10000.0, 0.0, 10000.0, 5000.0, 35189, 10000.0, 10000.0, 10000.0)
-            case _ =>  List(0.0)
-        }).map(Row(_))
->>>>>>> 521238ba
 
         val df = getWKTRowsDf().orderBy("id")
         val results = df.select(st_ymin(col("wkt")))
@@ -93,15 +77,7 @@
         import mc.functions._
         mc.register(spark)
 
-<<<<<<< HEAD
         val expected = List(40.0, 2.0, 110.0, 60.0, 35.18937, 40.0, 40.0, 40.0).map(Row(_))
-=======
-        val expected = (mc.getIndexSystem match {
-            case H3IndexSystem  => List(40.0, 2.0, 110.0, 60.0, 35.18937, 40.0, 40.0, 40.0)
-            case BNGIndexSystem => List(40000.0, 2000.0, 110000.0, 60000.0, 35189, 40000.0, 40000.0, 40000.0)
-            case _  => List(0.0)
-        }).map(Row(_))
->>>>>>> 521238ba
 
         val df = getWKTRowsDf().orderBy("id")
         val results = df.select(st_ymax(col("wkt")))
