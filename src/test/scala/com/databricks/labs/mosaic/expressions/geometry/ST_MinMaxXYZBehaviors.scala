--- conflicted
+++ resolved
@@ -1,5 +1,6 @@
 package com.databricks.labs.mosaic.expressions.geometry
 
+import com.databricks.labs.mosaic.core.index.{BNGIndexSystem, H3IndexSystem}
 import com.databricks.labs.mosaic.functions.MosaicContext
 import com.databricks.labs.mosaic.test.mocks.getWKTRowsDf
 import com.databricks.labs.mosaic.test.MosaicSpatialQueryTest
@@ -19,7 +20,11 @@
         import mc.functions._
         mc.register(spark)
 
-        val expected = List(10.0, 0.0, 10.0, 10.0, -75.78033, 10.0, 10.0, 10.0).map(Row(_))
+        val expected = (mc.getIndexSystem match {
+            case H3IndexSystem  => List(10.0, 0.0, 10.0, 10.0, -75.78033, 10.0, 10.0, 10.0)
+            case BNGIndexSystem => List(10000.0, 0.0, 10000.0, 10000.0, 75780.0, 10000.0, 10000.0, 10000.0)
+            case _ => List(0.0)
+        }).map(Row(_))
 
         val df = getWKTRowsDf().orderBy("id")
         val results = df.select(st_xmin(col("wkt")))
@@ -38,15 +43,11 @@
         import mc.functions._
         mc.register(spark)
 
-<<<<<<< HEAD
         val expected = (mc.getIndexSystem match {
             case H3IndexSystem  => List(40.0, 2.0, 110.0, 45.0, -75.78033, 40.0, 40.0, 40.0)
             case BNGIndexSystem => List(40000.0, 2000.0, 110000.0, 45000.0, 75780.0, 40000.0, 40000.0, 40000.0)
             case _  => List(0.0)
         }).map(Row(_))
-=======
-        val expected = List(40.0, 2.0, 110.0, 45.0, -75.78033, 40.0, 40.0, 40.0).map(Row(_))
->>>>>>> 2fdffa84
 
         val df = getWKTRowsDf().orderBy("id")
         val results = df.select(st_xmax(col("wkt")))
@@ -66,15 +67,11 @@
         import mc.functions._
         mc.register(spark)
 
-<<<<<<< HEAD
-        val expected = (indexSystem match {
+        val expected = (mc.getIndexSystem match {
             case H3IndexSystem  => List(10.0, 0.0, 10.0, 5.0, 35.18937, 10.0, 10.0, 10.0)
             case BNGIndexSystem => List(10000.0, 0.0, 10000.0, 5000.0, 35189, 10000.0, 10000.0, 10000.0)
             case _ =>  List(0.0)
         }).map(Row(_))
-=======
-        val expected = List(10.0, 0.0, 10.0, 5.0, 35.18937, 10.0, 10.0, 10.0).map(Row(_))
->>>>>>> 2fdffa84
 
         val df = getWKTRowsDf().orderBy("id")
         val results = df.select(st_ymin(col("wkt")))
@@ -93,15 +90,11 @@
         import mc.functions._
         mc.register(spark)
 
-<<<<<<< HEAD
         val expected = (mc.getIndexSystem match {
             case H3IndexSystem  => List(40.0, 2.0, 110.0, 60.0, 35.18937, 40.0, 40.0, 40.0)
             case BNGIndexSystem => List(40000.0, 2000.0, 110000.0, 60000.0, 35189, 40000.0, 40000.0, 40000.0)
             case _  => List(0.0)
         }).map(Row(_))
-=======
-        val expected = List(40.0, 2.0, 110.0, 60.0, 35.18937, 40.0, 40.0, 40.0).map(Row(_))
->>>>>>> 2fdffa84
 
         val df = getWKTRowsDf().orderBy("id")
         val results = df.select(st_ymax(col("wkt")))
