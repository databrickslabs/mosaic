--- conflicted
+++ resolved
@@ -169,8 +169,7 @@
         boroughs.collect().length shouldEqual mosaics2.length
     }
 
-<<<<<<< HEAD
-    def wktMosaicTessellate(mosaicContext: => MosaicContext, spark: => SparkSession, resolution: Int): Unit = {
+    def wktMosaicTessellate(mosaicContext: MosaicContext): Unit = {
         val mc = mosaicContext
         val sc = spark
         mc.register(sc)
@@ -180,7 +179,7 @@
         val geom = Seq("POLYGON ((5.26 52.72, 5.20 52.71, 5.21 52.75, 5.26 52.75, 5.26 52.72))").toDF("wkt")
         val mosaics = geom
             .select(
-              grid_tessellate(col("wkt"), resolution).alias("tessellation")
+              grid_tessellate(col("wkt"), 3).alias("tessellation")
             )
             .select(arrayColumnSize($"tessellation.chips").alias("number_of_chips"))
             .select($"number_of_chips")
@@ -190,8 +189,6 @@
         mosaics.foreach { case i => assert(i > 0, "tessellation has no chips") }
     }
 
-    def auxiliaryMethods(mosaicContext: => MosaicContext, spark: => SparkSession): Unit = {
-=======
     def mosaicFillPoints(mosaicContext: MosaicContext): Unit = {
         val mc = mosaicContext
         import mc.functions._
@@ -256,7 +253,7 @@
         noException should be thrownBy funcs.grid_tessellate(col("wkt"), 3, keepCoreGeometries = true)
         noException should be thrownBy funcs.grid_tessellate(col("wkt"), lit(3), keepCoreGeometries = true)
         noException should be thrownBy funcs.grid_tessellate(col("wkt"), lit(3), lit(false))
-        //legacy API
+        // legacy API
         noException should be thrownBy funcs.mosaicfill(col("wkt"), lit(3))
         noException should be thrownBy funcs.mosaicfill(col("wkt"), 3)
         noException should be thrownBy funcs.mosaicfill(col("wkt"), 3, keepCoreGeometries = true)
@@ -265,7 +262,6 @@
     }
 
     def auxiliaryMethods(mosaicContext: MosaicContext): Unit = {
->>>>>>> cf05295e
         val mc = mosaicContext
         mosaicContext.register(spark)
         val sc = spark
