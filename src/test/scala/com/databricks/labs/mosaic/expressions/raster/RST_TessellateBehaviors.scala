package com.databricks.labs.mosaic.expressions.raster

import com.databricks.labs.mosaic.core.geometry.api.GeometryAPI
import com.databricks.labs.mosaic.core.index.IndexSystem
import com.databricks.labs.mosaic.functions.MosaicContext
import org.apache.spark.sql.QueryTest
<<<<<<< HEAD
import org.apache.spark.sql.functions._
=======
import org.apache.spark.sql.functions.lit
>>>>>>> a7ab70b5
import org.scalatest.matchers.should.Matchers._

trait RST_TessellateBehaviors extends QueryTest {

    // noinspection MapGetGet
    def tessellateBehavior(indexSystem: IndexSystem, geometryAPI: GeometryAPI): Unit = {
        spark.sparkContext.setLogLevel("FATAL")
        val mc = MosaicContext.build(indexSystem, geometryAPI)
        mc.register()
        val sc = spark
        import mc.functions._
        import sc.implicits._

        val rastersInMemory = spark.read
            .format("gdal")
            .option("raster_storage", "in-memory")
            .load("src/test/resources/modis")

        val gridTiles = rastersInMemory
            .withColumn("tiles", rst_tessellate($"tile", 3))
            .withColumn("bbox", st_aswkt(rst_boundingbox($"tile")))
            .select("bbox", "path", "tiles")
            .withColumn("avg", rst_avg($"tiles"))
        
        rastersInMemory
            .createOrReplaceTempView("source")

        noException should be thrownBy spark.sql("""
                                                   |select rst_tessellate(tile, 3) from source
                                                   |""".stripMargin)

        noException should be thrownBy rastersInMemory
            .withColumn("tiles", rst_tessellate($"tile", 3))
            .select("tiles")

        val result = gridTiles.select(explode(col("avg")).alias("a")).groupBy("a").count().collect()

<<<<<<< HEAD
        result.length should be(441)
=======
        result.length should be(462)

        val netcdf = spark.read
            .format("gdal")
            .option("raster.read.strategy", "in-memory")
            .load("src/test/resources/binary/netcdf-CMIP5/prAdjust_day_HadGEM2-CC_SMHI-DBSrev930-GFD-1981-2010-postproc_rcp45_r1i1p1_20201201-20201231.nc")
            .withColumn("tile", rst_separatebands($"tile"))
            .withColumn("tile", rst_setsrid($"tile", lit(4326)))
            .limit(1)

        val netcdfGridTiles = netcdf
            .select(rst_tessellate($"tile", lit(1)).alias("tile"))

        val netcdfResult = netcdfGridTiles.collect()

        netcdfResult.length should be(491)
>>>>>>> a7ab70b5

    }

}<|MERGE_RESOLUTION|>--- conflicted
+++ resolved
@@ -4,11 +4,7 @@
 import com.databricks.labs.mosaic.core.index.IndexSystem
 import com.databricks.labs.mosaic.functions.MosaicContext
 import org.apache.spark.sql.QueryTest
-<<<<<<< HEAD
 import org.apache.spark.sql.functions._
-=======
-import org.apache.spark.sql.functions.lit
->>>>>>> a7ab70b5
 import org.scalatest.matchers.should.Matchers._
 
 trait RST_TessellateBehaviors extends QueryTest {
@@ -46,9 +42,6 @@
 
         val result = gridTiles.select(explode(col("avg")).alias("a")).groupBy("a").count().collect()
 
-<<<<<<< HEAD
-        result.length should be(441)
-=======
         result.length should be(462)
 
         val netcdf = spark.read
@@ -65,7 +58,6 @@
         val netcdfResult = netcdfGridTiles.collect()
 
         netcdfResult.length should be(491)
->>>>>>> a7ab70b5
 
     }
 
