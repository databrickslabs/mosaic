--- conflicted
+++ resolved
@@ -66,14 +66,10 @@
                 noException should be thrownBy mc.functions.index_geometry(lit(623060282076758015L))
                 noException should be thrownBy mc.functions.grid_boundary(lit(623060282076758015L), lit("WKT"))
                 noException should be thrownBy mc.functions.grid_boundary(lit(623060282076758015L), "WKB")
-<<<<<<< HEAD
-            case _  => noException should be thrownBy mc.functions.index_geometry(lit(0L))
-=======
             case _ =>
                 noException should be thrownBy mc.functions.index_geometry(lit(0L))
                 noException should be thrownBy mc.functions.grid_boundary(lit(0L), lit("WKT"))
                 noException should be thrownBy mc.functions.grid_boundary(lit(0L), "WKB")
->>>>>>> b03e5d48
         }
 
     }
