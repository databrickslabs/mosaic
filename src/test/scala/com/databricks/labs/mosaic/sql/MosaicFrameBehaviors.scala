--- conflicted
+++ resolved
@@ -11,13 +11,8 @@
 
 trait MosaicFrameBehaviors { this: AnyFlatSpec =>
 
-<<<<<<< HEAD
-    def testConstructFromPoints(spark: => SparkSession): Unit = {
-        val points = pointDf(spark)
-=======
     def testConstructFromPoints(spark: => SparkSession, mosaicContext: => MosaicContext): Unit = {
         val points = pointDf(spark, mosaicContext)
->>>>>>> 731239b6
         val mdf = MosaicFrame(points, "geometry")
         mdf.count() shouldBe points.count()
     }
@@ -27,17 +22,10 @@
         mdf.count() shouldBe 10
     }
 
-<<<<<<< HEAD
-    def testIndexPoints(spark: => SparkSession): Unit = {
-        val points = pointDf(spark)
+    def testIndexPoints(spark: => SparkSession, mosaicContext: => MosaicContext, resolution: Int): Unit = {
+        val points = pointDf(spark, mosaicContext)
         val mdf = MosaicFrame(points, "geometry")
-            .setIndexResolution(9)
-=======
-    def testIndexPoints(spark: => SparkSession, mosaicContext: => MosaicContext, resolution: Int): Unit = {
-        val points = pointDf(spark, mosaicContext)
-        val mdf = MosaicFrame(points, "geometry")
-            .setIndexResolution(resolution)
->>>>>>> 731239b6
+            .setIndexResolution(resolution)
             .applyIndex()
         mdf.columns.length shouldBe 20
         mdf.count shouldBe points.count
@@ -51,23 +39,6 @@
         mdf.count() shouldBe 10
     }
 
-<<<<<<< HEAD
-    def testIndexPolygonsExplode(spark: => SparkSession): Unit = {
-        val mdf = MosaicFrame(polyDf(spark).limit(10).withColumn("id", monotonically_increasing_id()), "geometry")
-            .setIndexResolution(9)
-            .applyIndex()
-        mdf.columns.length shouldBe polyDf(spark).columns.length + 2
-        mdf.groupBy("id").count().count() shouldBe 10
-    }
-
-    def testGetOptimalResolution(spark: => SparkSession): Unit = {
-        val mdf = MosaicFrame(polyDf(spark), "geometry")
-            .setIndexResolution(3)
-            .applyIndex()
-
-        val mdf2 = MosaicFrame(polyDf(spark), "geometry")
-            .setIndexResolution(3)
-=======
     def testIndexPolygonsExplode(spark: => SparkSession, mosaicContext: => MosaicContext, resolution: Int): Unit = {
         val mdf = MosaicFrame(polyDf(spark, mosaicContext).limit(10).withColumn("id", monotonically_increasing_id()), "geometry")
             .setIndexResolution(resolution)
@@ -90,7 +61,6 @@
 
         val mdf2 = MosaicFrame(polyDf(spark, mosaicContext).limit(1), "geometry")
             .setIndexResolution(resolution)
->>>>>>> 731239b6
             .applyIndex()
 
         mdf.getOptimalResolution(1d) shouldBe expectedResolution
@@ -98,9 +68,6 @@
         the[Exception] thrownBy mdf2.getOptimalResolution(0.1d) should have message
             MosaicSQLExceptions.NotEnoughGeometriesException.getMessage
 
-<<<<<<< HEAD
-        mdf.getOptimalResolution(10) shouldBe 9
-=======
         mdf.getOptimalResolution(10) shouldBe expectedResolution
         mdf.analyzer.getOptimalResolution shouldBe expectedResolution
         mosaicContext.getIndexSystem match {
@@ -111,18 +78,11 @@
                 mdf.analyzer.getOptimalResolutionStr(SampleStrategy(sampleRows = Some(10))) shouldBe expectedResolution.toString
                 mdf.analyzer.getOptimalResolutionStr shouldBe expectedResolution.toString
         }
->>>>>>> 731239b6
 
         the[Exception] thrownBy mdf.getOptimalResolution should have message
             MosaicSQLExceptions.NotEnoughGeometriesException.getMessage
     }
 
-<<<<<<< HEAD
-    def testMultiplePointIndexResolutions(spark: => SparkSession): Unit = {
-        val points = pointDf(spark)
-        val mdf = MosaicFrame(points, "geometry")
-        val resolutions = (6 to 10).toList
-=======
     def testMultiplePointIndexResolutions(
         spark: => SparkSession,
         mosaicContext: => MosaicContext,
@@ -132,7 +92,6 @@
         val points = pointDf(spark, mosaicContext)
         val mdf = MosaicFrame(points, "geometry")
         val resolutions = (minResolution to maxResolution).toList
->>>>>>> 731239b6
         val indexedMdf = resolutions
             .foldLeft(mdf)((d, i) => {
                 d.setIndexResolution(i).applyIndex(dropExistingIndexes = false)
@@ -149,15 +108,9 @@
         import mc.functions.st_contains
         import sc.implicits._
 
-<<<<<<< HEAD
-        val points = pointDf(spark)
+        val points = pointDf(spark, mosaicContext)
         val pointMdf = MosaicFrame(points, "geometry")
-            .setIndexResolution(9)
-=======
-        val points = pointDf(spark, mosaicContext)
-        val pointMdf = MosaicFrame(points, "geometry")
-            .setIndexResolution(resolution)
->>>>>>> 731239b6
+            .setIndexResolution(resolution)
             .applyIndex()
         val polyMdf = MosaicFrame(polyDf(spark, mosaicContext), "geometry")
             .setIndexResolution(resolution)
@@ -165,15 +118,10 @@
 
         val resultMdf = pointMdf.join(polyMdf)
 
-<<<<<<< HEAD
-        val expectedRowCount =
-            points.alias("points").join(polyDf(spark).alias("polygon"), st_contains($"polygon.geometry", $"points.geometry")).count()
-=======
         val expectedRowCount = points
             .alias("points")
             .join(polyDf(spark, mosaicContext).alias("polygon"), st_contains($"polygon.geometry", $"points.geometry"))
             .count()
->>>>>>> 731239b6
 
         resultMdf.count() shouldBe expectedRowCount
     }
@@ -184,15 +132,9 @@
         import mc.functions.st_contains
         import sc.implicits._
 
-<<<<<<< HEAD
-        val points = pointDf(spark)
+        val points = pointDf(spark, mosaicContext)
         val pointMdf = MosaicFrame(points, "geometry")
-            .setIndexResolution(9)
-=======
-        val points = pointDf(spark, mosaicContext)
-        val pointMdf = MosaicFrame(points, "geometry")
-            .setIndexResolution(resolution)
->>>>>>> 731239b6
+            .setIndexResolution(resolution)
             .applyIndex()
         val polyMdf = MosaicFrame(polyDf(spark, mosaicContext), "geometry")
             .setIndexResolution(resolution)
@@ -200,15 +142,10 @@
 
         val resultMdf = pointMdf.join(polyMdf)
 
-<<<<<<< HEAD
-        val expectedRowCount =
-            points.alias("points").join(polyDf(spark).alias("polygon"), st_contains($"polygon.geometry", $"points.geometry")).count()
-=======
         val expectedRowCount = points
             .alias("points")
             .join(polyDf(spark, mosaicContext).alias("polygon"), st_contains($"polygon.geometry", $"points.geometry"))
             .count()
->>>>>>> 731239b6
 
         resultMdf.count() shouldBe expectedRowCount
     }
@@ -219,15 +156,6 @@
         import mc.functions.st_contains
         import sc.implicits._
 
-<<<<<<< HEAD
-        val points = pointDf(spark).limit(100)
-        val pointMdf_1 = MosaicFrame(points, "geometry")
-            .setIndexResolution(8)
-            .applyIndex()
-        val pointMdf_2 = MosaicFrame(points, "geometry")
-        val polyMdf = MosaicFrame(polyDf(spark), "geometry")
-            .setIndexResolution(9)
-=======
         val points = pointDf(spark, mosaicContext).limit(100)
         val pointMdf_1 = MosaicFrame(points, "geometry")
             .setIndexResolution(resolution - 1)
@@ -235,21 +163,15 @@
         val pointMdf_2 = MosaicFrame(points, "geometry")
         val polyMdf = MosaicFrame(polyDf(spark, mosaicContext), "geometry")
             .setIndexResolution(resolution)
->>>>>>> 731239b6
             .applyIndex(explodePolyFillIndexes = false)
 
         val resultMdf_1 = pointMdf_1.join(polyMdf)
         val resultMdf_2 = pointMdf_2.join(polyMdf)
 
-<<<<<<< HEAD
-        val expectedRowCount =
-            points.alias("points").join(polyDf(spark).alias("polygon"), st_contains($"polygon.geometry", $"points.geometry")).count()
-=======
         val expectedRowCount = points
             .alias("points")
             .join(polyDf(spark, mosaicContext).alias("polygon"), st_contains($"polygon.geometry", $"points.geometry"))
             .count()
->>>>>>> 731239b6
 
         resultMdf_1.count() shouldBe expectedRowCount
         resultMdf_2.count() shouldBe expectedRowCount
@@ -257,31 +179,18 @@
 
     def testPrettifier(spark: => SparkSession, mosaicContext: => MosaicContext, resolution: Int): Unit = {
 
-<<<<<<< HEAD
-        val points = pointDf(spark)
+        val points = pointDf(spark, mosaicContext)
         val pointMdf = MosaicFrame(points, "geometry")
-            .setIndexResolution(8)
-=======
-        val points = pointDf(spark, mosaicContext)
-        val pointMdf = MosaicFrame(points, "geometry")
-            .setIndexResolution(resolution)
->>>>>>> 731239b6
+            .setIndexResolution(resolution)
             .applyIndex()
 
         noException should be thrownBy pointMdf.prettified()
     }
 
-<<<<<<< HEAD
-    def testExceptions(spark: => SparkSession): Unit = {
-        val points = pointDf(spark)
+    def testExceptions(spark: => SparkSession, mosaicContext: => MosaicContext, resolution: Int): Unit = {
+        val points = pointDf(spark, mosaicContext)
         val pointMdf = MosaicFrame(points)
-        val polyMdf = MosaicFrame(polyDf(spark), "geometry")
-=======
-    def testExceptions(spark: => SparkSession, mosaicContext: => MosaicContext, resolution: Int): Unit = {
-        val points = pointDf(spark, mosaicContext)
-        val pointMdf = MosaicFrame(points)
-        val polyMdf = MosaicFrame(polyDf(spark, mosaicContext), "geometry")
->>>>>>> 731239b6
+        val polyMdf = MosaicFrame(polyDf(spark, mosaicContext), "geometry")
 
         the[Exception] thrownBy polyMdf.join(polyMdf) should have message
             MosaicSQLExceptions.MosaicFrameNotIndexed.getMessage
