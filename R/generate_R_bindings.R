#!/usr/bin/env Rscript
#This file contains all the logic required to parse the scala implementation
#and build the sparklyr and SparkR bindings for mosaic. It is called from the 
#command line


library(methods)

parser <- function(x){
  #split on left bracket to get name
  splitted = strsplit(x, "(", fixed=T)[[1]]
  # extract function name
  function_name = splitted[1]
  # remove the trailing bracket
  args = gsub( ")", '',splitted[2], fixed=T)
  args = strsplit(args, ", ", fixed=T)[[1]]
  args = lapply(args, function(x){strsplit(x, ": ", fixed=T)}[[1]])
  output = list(
    "function_name" = function_name
    ,"args"=args
  )
  output
}

############################################################
build_generic <- function(input){
  function_name = input$function_name
  args = lapply(input$args, function(x){x[1]})
  paste0(
    '#\' @rdname ', function_name, ' 
    setGeneric(
        name="',function_name,'"
            ,def=function(',paste0(args, collapse=','), ')  {standardGeneric("',function_name, '")}
              )
                  ')
}


build_generic2 <- function(input){
  function_name = input$function_name
  args = lapply(input$args, function(x){x[1]})
  paste0(
    '#\' @rdname ', function_name, ' 
    setGeneric(
        name="',function_name,'"
            ,def=function(',paste0(args, collapse=','), ')  {standardGeneric("',function_name, '")}
              )
                  ')
}
############################################################
build_column_specifiers <- function(input){
  args = lapply(input$args, function(x){x[1]})
  build_column_specifier <- function(arg){ 
    return(paste0(arg, '@jc'))
  }
  
  if (length(args) > 1){
    specs <- paste0(unlist(lapply(args, build_column_specifier)), collapse = ", ")
    return(specs)
  }
  else return( build_column_specifier(args))
}
############################################################
build_method<-function(input){
  function_name = input$function_name
  arg_names = lapply(input$args, function(x){c(x[1])})
  #this handles converting non-Column arguments to their R equivalents
  argument_parser <- function(x){
    if(x[2] == 'Int'){
      x[2] = "numeric"
    }
    else if(x[2] == 'String'){
      x[2] = "character"
    }
    x
  }
  # convert scala type to R types
  args = lapply(input$args, argument_parser)
  # take a copy for building the docs
  param_args = args
  # wrap the strings in speech marks
  args = lapply(args, function(x){c(x[1], paste0("'", x[2], "'"))})
  # collapse down to a single string
  args = lapply(args, function(x){paste0(x,  collapse= ' = ')})
  column_specifiers <- build_column_specifiers(input)
  docstring <- paste0(
    c(paste0(c("#'", function_name), collapse=" "),
      "\n#' See \\url{https://databrickslabs.github.io/mosaic/} for full documentation",
      paste0(c("#' @rdname", function_name), collapse=" "),
      paste0(c("#' @exportMethod", function_name), collapse=" "),
      paste0(sapply(sapply(param_args, function(x){paste(x, collapse=" ")}), function(x){paste("#' @param ", x)}) , collapse="\n") 
    )
    ,collapse="\n"
  )
  function_def <- paste0(
    'setMethod(
              f = "',function_name, '"
              ,signature(
                   ',paste0(args, collapse = "\n                   ,"),
    '
                )
              ,function(', paste0(arg_names, collapse= ','), ') {
                  jc <- sparkR.callJMethod(functions, "', function_name,'", ', column_specifiers, ' )
                  column(jc)
                  }
              )')
  paste0(c(docstring, function_def, "\n\n\n"), collapse="\n")
  
}



############################################################
get_function_names <- function(scala_file_path){
  #scala_file_path = "~/Documents/mosaic/src/main/scala/com/databricks/labs/mosaic/functions/MosaicContext.scala"
  scala_file_object = file(scala_file_path)
  
  scala_file = readLines(scala_file_object)
  closeAllConnections()
  # find where the methods start
  start_string = "    object functions extends Serializable {"
  start_index = grep(start_string, scala_file, fixed=T) + 1
  # find the methods end - will be the next curly bracket
  # need to find where the matching end brace for the start string is located.
  # counter starts at 1 as the start string includes the opening brace
  brace_counter = 1

  for(i in start_index : length(scala_file)){
    # split the string into characters - returns a list so unlist it
    line_characters <- unlist(strsplit(scala_file[i], ''))
    # count the number of brace opens
    n_opens = sum(grepl("{", line_characters, fixed=T))
    # count the number of brace closes
    n_closes = sum(grepl("}", line_characters, fixed=T))
    # update the counter
    brace_counter <- brace_counter + n_opens - n_closes
    if (brace_counter == 0) break

  }
  methods_to_bind = scala_file[start_index:i]
  # remove any line that doesn't start with def
<<<<<<< HEAD
  def_mask = grepl(' +def .*', methods_to_bind)
=======
  def_mask = grepl('\\s+def .*', methods_to_bind)
>>>>>>> 1fff72f0
  methods_to_bind = methods_to_bind[def_mask]
  # parse the string to get just the function_name(input:type...) pattern
  methods_to_bind = unlist(lapply(methods_to_bind, function(x){
    substr(x
           , regexpr("def ", x, fixed=T)[1]+4 # get the starting point to account for whitespace
           , regexpr("): ", x, fixed=T)[1] # get the end point of where the return is.
    )
  }
  ))
  methods_to_bind
}

############################################################
build_sparklyr_mosaic_function <- function(input){
  function_name = input$function_name
  paste0(
    
    "#' ", function_name, "\n\n",
    "#' See \\url{https://databrickslabs.github.io/mosaic/} for full documentation\n",
    '#\' @rdname ', function_name,'\n'
    
    ,"\n#' @examples\n#' \\dontrun{\n"
    ,"#' mutate(sparklyr_df, ", function_name, "(inputs))\n#' }\n"
    ,
    sprintf(
      '%s <- function(sc){
  sparklyr::invoke(functions, "%s", spark_session(sc))
}', function_name, function_name
    )
  )
}


############################################################
copy_supplementary_file <- function(file_name_vector, destination){
  lapply(file_name_vector, function(x) file.copy(x, destination, overwrite=T))
}
########################################################################
main <- function(scala_file_path){
  
  # this assumes working directory is the R folder
  #scala_file_path <- "../src/main/scala/com/databricks/labs/mosaic/functions/MosaicContext.scala"
  sparkr_path <- "sparkR-mosaic/sparkrMosaic"
  sparklyr_path <- "sparklyr-mosaic/sparklyrMosaic"
  
  ##########################
  ##########################
  # build sparkr functions
  function_data = get_function_names(scala_file_path)
  parsed <- lapply(function_data, parser)
  

  functions_header <- "#' @include generics.R\n\nNULL"
  
  generics <- lapply(parsed, build_generic)
  functions <- lapply(parsed, build_method)
  functions <- append(functions_header, functions)
  
  generic_file_conn <- file(file.path(sparkr_path, "R/generics.R"))
  functions_file_conn <- file(file.path(sparkr_path, "R/functions.R"))
  
  writeLines(paste0(generics, collapse="\n"), generic_file_conn)
  writeLines(paste0(functions, collapse="\n"), functions_file_conn)
  closeAllConnections()
  
  # supplementary files
  sparkr_supplementary_files <- c("sparkR-mosaic/enableMosaic.R")
  copy_supplementary_file(sparkr_supplementary_files, "sparkR-mosaic/sparkrMosaic/R")
  
  ##########################
  ##########################
  # build sparklyr functions
  sparklyr_functions <- lapply(parsed, build_sparklyr_mosaic_function)
  sparklyr_file_conn <- file(file.path(sparklyr_path, "R/functions.R"))
  writeLines(paste0(sparklyr_functions, collapse="\n"), sparklyr_file_conn)
  closeAllConnections()

  # supplementary files
  sparkr_supplementary_files <- c("sparklyr-mosaic/enableMosaic.R", "sparklyr-mosaic/sparkFunctions.R")
  copy_supplementary_file(sparkr_supplementary_files, "sparklyr-mosaic/sparklyrMosaic/R/")
  
}

args <- commandArgs(trailingOnly = T)
if (length(args) !=  1){
  stop("Please provide the MosaicContext.scala file path to generate_sparkr_functions.R")
}
main(args[1])<|MERGE_RESOLUTION|>--- conflicted
+++ resolved
@@ -139,11 +139,7 @@
   }
   methods_to_bind = scala_file[start_index:i]
   # remove any line that doesn't start with def
-<<<<<<< HEAD
-  def_mask = grepl(' +def .*', methods_to_bind)
-=======
   def_mask = grepl('\\s+def .*', methods_to_bind)
->>>>>>> 1fff72f0
   methods_to_bind = methods_to_bind[def_mask]
   # parse the string to get just the function_name(input:type...) pattern
   methods_to_bind = unlist(lapply(methods_to_bind, function(x){
