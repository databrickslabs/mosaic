import warnings

from IPython.core.getipython import get_ipython
from pyspark import SQLContext
from pyspark.sql import SparkSession

from mosaic.config import config
from mosaic.core.library_handler import MosaicLibraryHandler
from mosaic.core.mosaic_context import MosaicContext
from mosaic.utils.notebook_utils import NotebookUtils


def enable_mosaic(spark: SparkSession, dbutils=None) -> None:
    """
    Enable Mosaic functions.

    Use this function at the start of your workflow to ensure all the required dependencies are installed and
    Mosaic is configured according to your needs.

    Parameters
    ----------
    spark : pyspark.sql.SparkSession
            The active SparkSession.
    dbutils : dbruntime.dbutils.DBUtils
            The dbutils object used for `display` and `displayHTML` functions.
            Optional, only applicable to Databricks users.

    Returns
    -------

    Notes
    -----
    Users can control various aspects of Mosaic's operation with the following Spark confs:

    - `spark.databricks.labs.mosaic.jar.autoattach`: 'true' (default) or 'false'
       Automatically attach the Mosaic JAR to the Databricks cluster? (Optional)
    - `spark.databricks.labs.mosaic.jar.location`
       Explicitly specify the path to the Mosaic JAR.
       (Optional and not required at all in a standard Databricks environment).
    - `spark.databricks.labs.mosaic.geometry.api`: 'ESRI' (default) or 'JTS'
       Explicitly specify the underlying geometry library to use for spatial operations. (Optional)
    - `spark.databricks.labs.mosaic.index.system`: 'H3' (default)
       Explicitly specify the index system to use for optimized spatial joins. (Optional)

    """
    config.mosaic_spark = spark
    _ = MosaicLibraryHandler(config.mosaic_spark)
    config.mosaic_context = MosaicContext(config.mosaic_spark)

    # Not yet added to the pyspark API
    with warnings.catch_warnings():
        warnings.filterwarnings("ignore", category=FutureWarning)
        config.sql_context = SQLContext(spark.sparkContext)

    config.notebook_utils = dbutils.notebook if dbutils else NotebookUtils
    config.ipython_hook = get_ipython()
    if config.ipython_hook:
        from mosaic.utils.kepler_magic import MosaicKepler
<<<<<<< HEAD

=======
>>>>>>> 7087406b
        config.ipython_hook.register_magics(MosaicKepler)<|MERGE_RESOLUTION|>--- conflicted
+++ resolved
@@ -56,8 +56,4 @@
     config.ipython_hook = get_ipython()
     if config.ipython_hook:
         from mosaic.utils.kepler_magic import MosaicKepler
-<<<<<<< HEAD
-
-=======
->>>>>>> 7087406b
         config.ipython_hook.register_magics(MosaicKepler)