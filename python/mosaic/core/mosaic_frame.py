from typing import Optional

from py4j.java_gateway import JavaClass, JavaObject
from pyspark.sql import DataFrame

from mosaic.config import config


class MosaicFrame(DataFrame):
    _mosaicFrameClass: JavaClass
    _mosaicFrameObject: JavaObject
    _mosaicFrame: JavaObject
    _df: JavaObject
    _geometry_column_name: str

    def __init__(self, df: DataFrame, geometry_column_name: str):
        super(MosaicFrame, self).__init__(df._jdf, config.sql_context)
        self._df = df._jdf
        self._geometry_column_name = geometry_column_name
        self.sc = config.mosaic_spark.sparkContext
        self._mosaicFrameClass = getattr(
            self.sc._jvm.com.databricks.labs.mosaic.sql, "MosaicFrame$"
        )
        self._mosaicFrameObject = getattr(self._mosaicFrameClass, "MODULE$")
        self._mosaicFrame = self._mosaicFrameObject.apply(
            self._df, self._geometry_column_name
        )
        """
        The MosaicFrame class provides convenience functions for indexing and joining spatial dataframes.

        Attributes
        ----------
        df: DataFrame
            A Spark DataFrame
        geometry_column_name: str
            The name of the primary geometry in this spatial dataframe.
        """

    def get_optimal_resolution(
        self, sample_rows: Optional[int] = None, sample_fraction: Optional[float] = None
    ) -> int:
        """
        Analyzes the geometries in the currently selected geometry column and proposes an optimal
        grid-index resolution.

        Provide either `sample_rows` or `sample_fraction` parameters to control how much data is passed to the analyzer.
        (Providing too little data to the analyzer may result in a `NotEnoughGeometriesException`)

        Parameters
        ----------
        sample_rows: int, optional
            The number of rows to sample.
        sample_fraction: float, optional
            The proportion of rows to sample.

        Returns
        -------
        int
            The recommended grid-index resolution to apply to this MosaicFrame.
        """
        optionClass = getattr(self.sc._jvm.scala, "Option$")
        optionModule = getattr(optionClass, "MODULE$")
        sampleStrategyClass = getattr(self.sc._jvm.com.databricks.labs.mosaic.sql, "SampleStrategy")
<<<<<<< HEAD
        if sample_rows:
            sampleStrategy = sampleStrategyClass(optionModule.apply(None), optionModule.apply(sample_rows))
            return self._mosaicFrame.analyzer().getOptimalResolution(sampleStrategy)
        if sample_fraction:
            sampleStrategy = sampleStrategyClass(optionModule.apply(sample_fraction), optionModule.apply(None))
            return self._mosaicFrame.analyzer().getOptimalResolution(sampleStrategy)
        return self._mosaicFrame.analyzer().getOptimalResolution()
    
    def get_resolution_metrics(
            self, sample_rows: Optional[int] = None, sample_fraction: Optional[float] = None
        ) -> int:
        """
        Analyzes the geometries in the currently selected geometry column and provide statistics
        about grid-index resolutions to help the end user select the optimal resolution in an
        informed manner.

        Provide either `sample_rows` or `sample_fraction` parameters to control how much data is passed to the analyzer.
        (Providing too little data to the analyzer may result in a `NotEnoughGeometriesException`)

        Parameters
        ----------
        sample_rows: int, optional
            The number of rows to sample.
        sample_fraction: float, optional
            The proportion of rows to sample.

        Returns
        -------
        DataFrame
            A dataframe containing statistics for different available resolutions.
        """
        optionClass = getattr(self.sc._jvm.scala, "Option$")
        optionModule = getattr(optionClass, "MODULE$")
        sampleStrategyClass = getattr(self.sc._jvm.com.databricks.labs.mosaic.sql, "SampleStrategy")
        if sample_rows:
            sampleStrategy = sampleStrategyClass(optionModule.apply(None), optionModule.apply(sample_rows))
            return self._mosaicFrame.analyzer().getResolutionMetrics(sampleStrategy)
        if sample_fraction:
            sampleStrategy = sampleStrategyClass(optionModule.apply(sample_fraction), optionModule.apply(None))
            return self._mosaicFrame.analyzer().getResolutionMetrics(sampleStrategy)
        sampleStrategy = sampleStrategyClass(optionModule.apply(None), optionModule.apply(None))
        return self._mosaicFrame.analyzer().getResolutionMetrics(sampleStrategy)
=======
        if sample_rows:
            sampleStrategy = sampleStrategyClass(optionModule.apply(None), optionModule.apply(sample_rows))
            return self._mosaicFrame.analyzer().getOptimalResolution(sampleStrategy)
        if sample_fraction:
            sampleStrategy = sampleStrategyClass(optionModule.apply(sample_fraction), optionModule.apply(None))
            return self._mosaicFrame.analyzer().getOptimalResolution(sampleStrategy)
        return self._mosaicFrame.analyzer().getOptimalResolution()
>>>>>>> db9300e3

    def get_resolution_metrics(
            self, sample_rows: Optional[int] = None, sample_fraction: Optional[float] = None
        ) -> int:
<<<<<<< HEAD
            """
            Analyzes the geometries in the currently selected geometry column and provide statistics
            about grid-index resolutions to help the end user select the optimal resolution in an
            informed manner.

            Provide either `sample_rows` or `sample_fraction` parameters to control how much data is passed to the analyzer.
            (Providing too little data to the analyzer may result in a `NotEnoughGeometriesException`)

            Parameters
            ----------
            sample_rows: int, optional
                The number of rows to sample.
            sample_fraction: float, optional
                The proportion of rows to sample.

            Returns
            -------
            DataFrame
                A dataframe containing statistics for different available resolutions.
            """
            optionClass = getattr(self.sc._jvm.scala, "Option$")
            optionModule = getattr(optionClass, "MODULE$")
            sampleStrategyClass = getattr(self.sc._jvm.com.databricks.labs.mosaic.sql, "SampleStrategy")
            if sample_rows:
                sampleStrategy = sampleStrategyClass(optionModule.apply(None), optionModule.apply(sample_rows))
                return self._mosaicFrame.analyzer().getResolutionMetrics(sampleStrategy)
            if sample_fraction:
                sampleStrategy = sampleStrategyClass(optionModule.apply(sample_fraction), optionModule.apply(None))
                return self._mosaicFrame.analyzer().getResolutionMetrics(sampleStrategy)
            sampleStrategy = sampleStrategyClass(optionModule.apply(None), optionModule.apply(None))
            return self._mosaicFrame.analyzer().getResolutionMetrics(sampleStrategy)
=======
        """
        Analyzes the geometries in the currently selected geometry column and provide statistics
        about grid-index resolutions to help the end user select the optimal resolution in an
        informed manner.

        Provide either `sample_rows` or `sample_fraction` parameters to control how much data is passed to the analyzer.
        (Providing too little data to the analyzer may result in a `NotEnoughGeometriesException`)

        Parameters
        ----------
        sample_rows: int, optional
            The number of rows to sample.
        sample_fraction: float, optional
            The proportion of rows to sample.

        Returns
        -------
        DataFrame
            A dataframe containing statistics for different available resolutions.
        """
        optionClass = getattr(self.sc._jvm.scala, "Option$")
        optionModule = getattr(optionClass, "MODULE$")
        sampleStrategyClass = getattr(self.sc._jvm.com.databricks.labs.mosaic.sql, "SampleStrategy")
        if sample_rows:
            sampleStrategy = sampleStrategyClass(optionModule.apply(None), optionModule.apply(sample_rows))
            return self._mosaicFrame.analyzer().getResolutionMetrics(sampleStrategy)
        if sample_fraction:
            sampleStrategy = sampleStrategyClass(optionModule.apply(sample_fraction), optionModule.apply(None))
            return self._mosaicFrame.analyzer().getResolutionMetrics(sampleStrategy)
        sampleStrategy = sampleStrategyClass(optionModule.apply(None), optionModule.apply(None))
        return self._mosaicFrame.analyzer().getResolutionMetrics(sampleStrategy)
>>>>>>> db9300e3

    def set_index_resolution(self, resolution: int) -> "MosaicFrame":
        """
        Sets the index resolution for this MosaicFrame.

        Parameters
        ----------
        resolution: int
            The index resolution to use.

        Returns
        -------
        MosaicFrame
            A new instance of the MosaicFrame.
        """
        self._mosaicFrame = self._mosaicFrame.setIndexResolution(resolution)
        return self

    def apply_index(self) -> "MosaicFrame":
        """
        Applies the currently selected indexing strategy to this MosaicFrame.

        Returns
        -------
        MosaicFrame
            A new instance of the MosaicFrame.
        """
        self._mosaicFrame = self._mosaicFrame.applyIndex(True, True)
        return self

    def join(self, other: "MosaicFrame") -> "MosaicFrame":
        """
        Joins this MosaicFrame to `other`.

        Both MosaicFrame instances must be indexed before calling this method.

        Parameters
        ----------
        other: MosaicFrame

        Returns
        -------
        MosaicFrame
            The result of joining this MosaicFrame to `other`.
        """
        self._mosaicFrame = self._mosaicFrame.join(other._mosaicFrame)
        return self

    @property
    def geometry_column(self):
        """
        Returns the currently selected geometry in the MosaicFrame.

        Returns
        -------
        str
            The column name of the currently selected geometry.
        """
        return self._mosaicFrame.getFocalGeometryColumnName()

    def set_geometry_column(self, column_name: str) -> "MosaicFrame":
        """
        Updates the currently selected geometry in the MosaicFrame.

        Parameters
        ----------
        column_name: str
            The column name of the geometry to be selected.

        Returns
        -------
        MosaicFrame
            A new instance of the MosaicFrame.
        """
        self._mosaicFrame = self._mosaicFrame.setGeometryColumn(column_name)
        return self

    def _prettified(self) -> DataFrame:
        return self._mosaicFrame.prettified<|MERGE_RESOLUTION|>--- conflicted
+++ resolved
@@ -1,5 +1,4 @@
 from typing import Optional
-
 from py4j.java_gateway import JavaClass, JavaObject
 from pyspark.sql import DataFrame
 
@@ -61,7 +60,6 @@
         optionClass = getattr(self.sc._jvm.scala, "Option$")
         optionModule = getattr(optionClass, "MODULE$")
         sampleStrategyClass = getattr(self.sc._jvm.com.databricks.labs.mosaic.sql, "SampleStrategy")
-<<<<<<< HEAD
         if sample_rows:
             sampleStrategy = sampleStrategyClass(optionModule.apply(None), optionModule.apply(sample_rows))
             return self._mosaicFrame.analyzer().getOptimalResolution(sampleStrategy)
@@ -69,7 +67,7 @@
             sampleStrategy = sampleStrategyClass(optionModule.apply(sample_fraction), optionModule.apply(None))
             return self._mosaicFrame.analyzer().getOptimalResolution(sampleStrategy)
         return self._mosaicFrame.analyzer().getOptimalResolution()
-    
+
     def get_resolution_metrics(
             self, sample_rows: Optional[int] = None, sample_fraction: Optional[float] = None
         ) -> int:
@@ -104,84 +102,6 @@
             return self._mosaicFrame.analyzer().getResolutionMetrics(sampleStrategy)
         sampleStrategy = sampleStrategyClass(optionModule.apply(None), optionModule.apply(None))
         return self._mosaicFrame.analyzer().getResolutionMetrics(sampleStrategy)
-=======
-        if sample_rows:
-            sampleStrategy = sampleStrategyClass(optionModule.apply(None), optionModule.apply(sample_rows))
-            return self._mosaicFrame.analyzer().getOptimalResolution(sampleStrategy)
-        if sample_fraction:
-            sampleStrategy = sampleStrategyClass(optionModule.apply(sample_fraction), optionModule.apply(None))
-            return self._mosaicFrame.analyzer().getOptimalResolution(sampleStrategy)
-        return self._mosaicFrame.analyzer().getOptimalResolution()
->>>>>>> db9300e3
-
-    def get_resolution_metrics(
-            self, sample_rows: Optional[int] = None, sample_fraction: Optional[float] = None
-        ) -> int:
-<<<<<<< HEAD
-            """
-            Analyzes the geometries in the currently selected geometry column and provide statistics
-            about grid-index resolutions to help the end user select the optimal resolution in an
-            informed manner.
-
-            Provide either `sample_rows` or `sample_fraction` parameters to control how much data is passed to the analyzer.
-            (Providing too little data to the analyzer may result in a `NotEnoughGeometriesException`)
-
-            Parameters
-            ----------
-            sample_rows: int, optional
-                The number of rows to sample.
-            sample_fraction: float, optional
-                The proportion of rows to sample.
-
-            Returns
-            -------
-            DataFrame
-                A dataframe containing statistics for different available resolutions.
-            """
-            optionClass = getattr(self.sc._jvm.scala, "Option$")
-            optionModule = getattr(optionClass, "MODULE$")
-            sampleStrategyClass = getattr(self.sc._jvm.com.databricks.labs.mosaic.sql, "SampleStrategy")
-            if sample_rows:
-                sampleStrategy = sampleStrategyClass(optionModule.apply(None), optionModule.apply(sample_rows))
-                return self._mosaicFrame.analyzer().getResolutionMetrics(sampleStrategy)
-            if sample_fraction:
-                sampleStrategy = sampleStrategyClass(optionModule.apply(sample_fraction), optionModule.apply(None))
-                return self._mosaicFrame.analyzer().getResolutionMetrics(sampleStrategy)
-            sampleStrategy = sampleStrategyClass(optionModule.apply(None), optionModule.apply(None))
-            return self._mosaicFrame.analyzer().getResolutionMetrics(sampleStrategy)
-=======
-        """
-        Analyzes the geometries in the currently selected geometry column and provide statistics
-        about grid-index resolutions to help the end user select the optimal resolution in an
-        informed manner.
-
-        Provide either `sample_rows` or `sample_fraction` parameters to control how much data is passed to the analyzer.
-        (Providing too little data to the analyzer may result in a `NotEnoughGeometriesException`)
-
-        Parameters
-        ----------
-        sample_rows: int, optional
-            The number of rows to sample.
-        sample_fraction: float, optional
-            The proportion of rows to sample.
-
-        Returns
-        -------
-        DataFrame
-            A dataframe containing statistics for different available resolutions.
-        """
-        optionClass = getattr(self.sc._jvm.scala, "Option$")
-        optionModule = getattr(optionClass, "MODULE$")
-        sampleStrategyClass = getattr(self.sc._jvm.com.databricks.labs.mosaic.sql, "SampleStrategy")
-        if sample_rows:
-            sampleStrategy = sampleStrategyClass(optionModule.apply(None), optionModule.apply(sample_rows))
-            return self._mosaicFrame.analyzer().getResolutionMetrics(sampleStrategy)
-        if sample_fraction:
-            sampleStrategy = sampleStrategyClass(optionModule.apply(sample_fraction), optionModule.apply(None))
-            return self._mosaicFrame.analyzer().getResolutionMetrics(sampleStrategy)
-        sampleStrategy = sampleStrategyClass(optionModule.apply(None), optionModule.apply(None))
-        return self._mosaicFrame.analyzer().getResolutionMetrics(sampleStrategy)
->>>>>>> db9300e3
 
     def set_index_resolution(self, resolution: int) -> "MosaicFrame":
         """
