--- conflicted
+++ resolved
@@ -11,7 +11,7 @@
     _jar_path = None
     _jar_filename = None
     _auto_attached_enabled = None
-   
+
     def __init__(self, spark, log_info: bool = True):
         self.spark = spark
         self.sc = spark.sparkContext
@@ -21,7 +21,7 @@
             LOGGER = log4jLogger.LogManager.getLogger(__class__.__name__)
 
         if self.auto_attach_enabled:
-            jar_path = self.mosaic_library_location 
+            jar_path = self.mosaic_library_location
             LOGGER and LOGGER.info(f"Looking for Mosaic JAR at {jar_path}.")
             if not os.path.exists(jar_path):
                 raise FileNotFoundError(
@@ -36,7 +36,7 @@
             try:
                 result = (
                     self.spark.conf.get("spark.databricks.labs.mosaic.jar.autoattach")
-                    == 'true'
+                    == "true"
                 )
             except Py4JJavaError as e:
                 result = True
@@ -83,12 +83,6 @@
         converters = self.sc._jvm.scala.collection.JavaConverters
 
         JarURI = JavaURI.create("file:" + self._jar_path)
-<<<<<<< HEAD
-        dbr_version = self.spark.conf.get(
-            "spark.databricks.clusterUsageTags.sparkVersion"
-        ).split("-")[0]
-=======
->>>>>>> eef2dd2b
 
         try:
             # This will fix the exception when running on Databricks Runtime 13.x+
