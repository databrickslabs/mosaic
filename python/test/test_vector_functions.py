--- conflicted
+++ resolved
@@ -42,12 +42,9 @@
             df.withColumn("st_area", api.st_area("wkt"))
             .withColumn("st_length", api.st_length("wkt"))
             .withColumn("st_buffer", api.st_buffer("wkt", lit(1.1)))
-<<<<<<< HEAD
             .withColumn(
                 "st_buffer_optparams",
                 api.st_buffer("wkt", lit(1.1), lit("endcap=square quad_segs=2")))
-=======
->>>>>>> 5e6a1899
             .withColumn("st_bufferloop", api.st_bufferloop("wkt", lit(1.1), lit(1.2)))
             .withColumn("st_perimeter", api.st_perimeter("wkt"))
             .withColumn("st_convexhull", api.st_convexhull("wkt"))
