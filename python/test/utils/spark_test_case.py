from importlib.metadata import version
from pyspark.sql import SparkSession

import mosaic
import os
import unittest

class SparkTestCase(unittest.TestCase):
    spark = None
    library_location = None
    log4jref = None
    
    @classmethod
    def setUpClass(cls) -> None:
        cls.library_location = f"{mosaic.__path__[0]}/lib/mosaic-{version('databricks-mosaic')}-jar-with-dependencies.jar"
        if not os.path.exists(cls.library_location):
            cls.library_location = f"{mosaic.__path__[0]}/lib/mosaic-{version('databricks-mosaic')}-SNAPSHOT-jar-with-dependencies.jar"
        cls.spark = (
            SparkSession.builder.master("local[*]")
            .config("spark.jars", cls.library_location)
<<<<<<< HEAD
            .config("spark.driver.memory", "4g")
=======
            .config("spark.driver.extraJavaOptions", "-Dorg.apache.logging.log4j.level=FATAL")
            .config("spark.executor.extraJavaOptions", "-Dorg.apache.logging.log4j.level=FATAL")
>>>>>>> eef2dd2b
            .getOrCreate()
        )
        cls.spark.conf.set("spark.databricks.labs.mosaic.jar.autoattach", "false")
        cls.spark.sparkContext.setLogLevel("FATAL")
    
    @classmethod
    def tearDownClass(cls) -> None:
        cls.spark.stop()

    def setUp(self) -> None:
        self.spark.sparkContext.setLogLevel("FATAL")<|MERGE_RESOLUTION|>--- conflicted
+++ resolved
@@ -1,34 +1,34 @@
+import unittest
+import os
 from importlib.metadata import version
+
 from pyspark.sql import SparkSession
 
 import mosaic
-import os
-import unittest
+
 
 class SparkTestCase(unittest.TestCase):
     spark = None
     library_location = None
     log4jref = None
-    
+
     @classmethod
     def setUpClass(cls) -> None:
         cls.library_location = f"{mosaic.__path__[0]}/lib/mosaic-{version('databricks-mosaic')}-jar-with-dependencies.jar"
         if not os.path.exists(cls.library_location):
             cls.library_location = f"{mosaic.__path__[0]}/lib/mosaic-{version('databricks-mosaic')}-SNAPSHOT-jar-with-dependencies.jar"
+
         cls.spark = (
             SparkSession.builder.master("local[*]")
             .config("spark.jars", cls.library_location)
-<<<<<<< HEAD
             .config("spark.driver.memory", "4g")
-=======
             .config("spark.driver.extraJavaOptions", "-Dorg.apache.logging.log4j.level=FATAL")
             .config("spark.executor.extraJavaOptions", "-Dorg.apache.logging.log4j.level=FATAL")
->>>>>>> eef2dd2b
             .getOrCreate()
         )
         cls.spark.conf.set("spark.databricks.labs.mosaic.jar.autoattach", "false")
         cls.spark.sparkContext.setLogLevel("FATAL")
-    
+
     @classmethod
     def tearDownClass(cls) -> None:
         cls.spark.stop()
